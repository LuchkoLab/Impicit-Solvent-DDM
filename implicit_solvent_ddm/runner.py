--- conflicted
+++ resolved
@@ -143,7 +143,6 @@
                 continue
 
             # only post analysis
-<<<<<<< HEAD
 
             fileStore.logToMaster(f"loaded dataframe: {simulation._loaded_dataframe}\n")
             fileStore.logToMaster(f"simulations args {simulation.directory_args}\n")
@@ -168,37 +167,6 @@
                 self.only_post_analysis(
                     simulation, md_traj=simulation.inptraj, fileStore=fileStore
                 )
-=======
-            if self.post_only:
-                if (
-                    self._check_mdout(simulation=simulation)
-                    or simulation.inptraj != None
-                ):
-                    fileStore.logToMaster("simulation mdout may exisit?")
-
-                    if simulation.inptraj == None:
-                        fileStore.logToMaster(
-                            f"get mdtraj at directory:\n {simulation.output_dir}"
-                        )
-                        simulation.inptraj = [
-                            fileStore.import_file(
-                                "file://" + self._get_md_traj(simulation, fileStore),
-                            )
-                        ]
-
-                    self.only_post_analysis(
-                        simulation, md_traj=simulation.inptraj, fileStore=fileStore
-                    )
-
-                else:
-                    fileStore.logToMaster(f"RUNNING MD THEN POST")
-                    fileStore.logToMaster(
-                        f"mdout does not exist path: {simulation.output_dir}"
-                    )
-                    run_post_process(
-                        job=self.addChild(simulation), ran_simulation=simulation
-                    )
->>>>>>> 478e1a82
 
             else:
                 fileStore.logToMaster(f"RUNNING MD THEN POST")
@@ -213,13 +181,10 @@
 
     def only_post_analysis(self, completed_sim: Simulation, md_traj, fileStore):
         """Assumes MD has already been completed and will only run post-analysis."""
-<<<<<<< HEAD
 
         fileStore.logToMaster("RUNNING POST only\n")
         fileStore.logToMaster(f"loaded dataframe: {completed_sim._loaded_dataframe}")
 
-=======
->>>>>>> 478e1a82
         for post_simulation in self.simulations:
             directory_args = post_simulation.directory_args.copy()
             fileStore.logToMaster(f"directory args before update: {directory_args}\n")
@@ -249,7 +214,6 @@
                 post_analysis=True,
                 restraint_key=post_simulation.restraint_key,
             )
-<<<<<<< HEAD
 
             if completed_sim.directory_args["runtype"] == "lambda_window":
                 fileStore.logToMaster(f"COMPLETED MD simulation of lambda window")
@@ -270,11 +234,6 @@
                     f"simulations_mdout.parquet is not found in  {post_process_job.output_dir}\n"
                 )
 
-=======
-            if not "simulation_mdout.parquet.gzip" in os.listdir(
-                post_process_job.output_dir
-            ):
->>>>>>> 478e1a82
                 fileStore.logToMaster(
                     f"RUNNING post analysis with inptraj trajecory: {md_traj}"
                 )
