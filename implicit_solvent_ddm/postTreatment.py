

'''
class that will parse in pandas dataframe for mbar analysis 
'''
import os
import re
from ast import parse
from cProfile import run
from itertools import chain
from numbers import Complex
from re import L
from typing import List

import pandas as pd
from toil.job import Job

import implicit_solvent_ddm.pandasmbar as pdmbar
from implicit_solvent_ddm.get_dirstruct import Dirstruct
from implicit_solvent_ddm.mdout import min_to_dataframe
from implicit_solvent_ddm.restraints import RestraintMaker
from implicit_solvent_ddm.simulations import Simulation

WORKDIR = os.getcwd()

AVAGADRO  = 6.0221367e23
BOLTZMAN = 1.380658e-23
JOULES_PER_KCAL= 4184


class PostTreatment(Job):
    
    def __init__(self, simulation_data: List[pd.DataFrame], temp:float, system:str, max_conformation_force:float, max_orientational_force = None) -> None:
        super().__init__()
        self.simulations_data = simulation_data
        self.temp = temp
        self.system = system 
        self.max_con_force = str(max_conformation_force)
        self.max_orien_force = str(max_orientational_force)
        self._kt_conversion()
    
    def _kt_conversion(self):
        self.kt_conversion = 1/(((BOLTZMAN*(AVAGADRO))/JOULES_PER_KCAL)*self.temp)
    
    
    def _load_dfs(self):
        
        self.df =  pd.concat(self.simulations_data, axis=0, ignore_index=True)
        
        self.name = self.df["solute"].iloc[0]
    
    def _create_MBAR_format(self):
        
        self.df = self.df.set_index(["solute", "parm_state", "parm_restraints", "traj_state", "traj_restraints", "Frames"], drop=True)     
        self.df = self.df[["ENERGY"]]
        self.df = self.df.unstack(["parm_state","parm_restraints"])  # type: ignore
        self.df = self.df.reset_index(["Frames","solute"],drop=True)
        states = [_ for _ in zip(*self.df.columns)][1]
        restraints = [_ for _ in zip(*self.df.columns)][2]
        column_names = [(state, restraint) for state, restraint in zip(states, restraints)]
        
        self.df.columns = column_names  # type: ignore
    
    def compute_binding_deltaG(self, system1: float, system2: float, borech_dG=0.0):
                
        return self.deltaG + system1 + system2 + borech_dG
      
    def run(self, fileStore):
        
        self._load_dfs()
        self._create_MBAR_format()
        fileStore.logToMaster(f"self.df {self.df}")
        equil_info = pdmbar.detectEquilibration(self.df)
        
        df_subsampled = pdmbar.subsampleCorrelatedData(self.df, equil_info=equil_info)
        
        fe, error, mbar =  (pdmbar.mbar(df_subsampled))
        
        fe = fe/self.kt_conversion
        
        error = error/self.kt_conversion
        
        if self.system == 'ligand':
            self.deltaG = fe.loc[('endstate',  '0.0'), [('no_charges', self.max_con_force)]].values[0]  # type: ignore
        
        elif self.system == 'receptor':
            self.deltaG = fe.loc[('endstate',  '0.0'), [('no_gb', self.max_con_force)]].values[0] # type: ignore
        
        #system is complex 
        else: 
            self.deltaG = fe.loc[('no_interactions', f"{self.max_con_force}_{self.max_orien_force}"), [('endstate', '0.0_0.0')]].values[0] # type: ignore
        
        self.fe = fe 
        self.error = error
        self.mbar = mbar 
        return self 

def consolidate_output(job, ligand_system: PostTreatment, receptor_system: PostTreatment, complex_system: PostTreatment, boresch_df:RestraintMaker):
    
    output_path = os.path.join(f"{WORKDIR}",".cache")
    if not os.path.exists(output_path):
        os.makedirs(output_path)
<<<<<<< HEAD
        
    #parse out formated dataframe 
=======
    
    #parse out formatted dataframe
    complex_system.df.to_hdf(f"{output_path}/{complex_system.name}_formatted.h5", key="df", mode='w')
    receptor_system.fe.to_hdf(f"{output_path}/receptor_{complex_system.name}_formatted.h5", key="df", mode='w')
    ligand_system.fe.to_hdf(f"{output_path}/ligand_{complex_system.name}_formatted.h5", key="df", mode='w')
>>>>>>> e7845152
    
    #parse out free energies 
    complex_system.fe.to_hdf(f"{output_path}/{complex_system.name}_fe.h5", key="df", mode='w')
    receptor_system.fe.to_hdf(f"{output_path}/receptor_{complex_system.name}_fe.h5", key="df", mode='w')
    ligand_system.fe.to_hdf(f"{output_path}/ligand_{complex_system.name}_fe.h5", key="df", mode='w')
    
    #parse out errors of mbar
    complex_system.error.to_hdf(f"{output_path}/{complex_system.name}_error.h5", key="df", mode='w')
    receptor_system.error.to_hdf(f"{output_path}/receptor_{complex_system.name}_error.h5", key="df", mode='w')
    ligand_system.error.to_hdf(f"{output_path}/ligand_{complex_system.name}_error.h5", key="df", mode='w')
    
    #parse out boresch restraints dataframe 
    
    boresch_df.boresch_deltaG.to_hdf(f"{output_path}/boresch_{complex_system.name}.h5", key="df", mode='w')
    
    borech_dG = boresch_df.boresch_deltaG["DeltaG"].values[0] 
    #compute total deltaG 
    deltaG_tot = complex_system.compute_binding_deltaG(system1=ligand_system.deltaG, system2=receptor_system.deltaG)

    deltaG_df = pd.DataFrame()
    
    deltaG_df[f"{ligand_system.name}_endstate->no_charges"] = [ligand_system.deltaG]
    deltaG_df[f"{receptor_system.name}_endstate->no_gb"] = [receptor_system.deltaG]
    deltaG_df["boresch_restraints"] = [borech_dG]
    deltaG_df[f"{complex_system.name}_no-interactions->endstate"] = [complex_system.deltaG]
    deltaG_df["deltaG"] = [deltaG_tot]
    
    deltaG_df.to_hdf(f"{output_path}/deltaG_{complex_system.name}.h5", key="df", mode='w')

              
def create_mdout_dataframe(job, directory_args: dict, dirstruct: str, output_dir: str) -> pd.DataFrame:

    sim = Dirstruct("mdgb", directory_args, dirstruct=dirstruct)

    output_dir= os.path.join(WORKDIR,  sim.dirStruct.fromArgs(**sim.parameters))

    mdout = f"{output_dir}/mdout"
    
    run_args = sim.dirStruct.fromPath2Dict(mdout)
    data = min_to_dataframe(mdout)
    
    #data["traj_state_label"] = run_args["traj_state_label"]
    #data["state_label"] = run_args["state_label"]
    
    data["solute"] = run_args["topology"]
    data["parm_state"] = run_args["state_label"]
    data["traj_state"] = run_args["traj_state_label"]
    data['Frames'] = data.index
    
    data["parm_restraints"] = run_args["conformational_restraint"]
    data["traj_restraints"] = run_args["trajectory_restraint_conrest"]
    #complex datastructure 
    if "trajectory_restraint_orenrest" in run_args.keys():
            data['parm_restraints'] = f"{run_args['conformational_restraint']}_{run_args['orientational_restraints']}"
            data['traj_restraints'] = f"{run_args['trajectory_restraint_conrest']}_{run_args['trajectory_restraint_orenrest']}" 
   
   
  
    data.to_hdf(f"{output_dir}/simulation_mdout.h5", key="df")
    
    return data
    











class PostProcess:
    def __init__(self, df: pd.DataFrame, system: str, temp:float, max_conformation_force:float, max_orientational_force = None) -> None:
        self.df = df
        self.temp = temp
        self.system = system 
        self.max_con_force = str(max_conformation_force)
        self.max_orien_force = str(max_orientational_force)
        self.fe = None
        self.error = None 
        self._kt_conversion()
        self._create_MBAR_format()
        
    def _kt_conversion(self):
        self.kt_conversion = 1/(((BOLTZMAN*(AVAGADRO))/JOULES_PER_KCAL)*self.temp)
    
    def _create_MBAR_format(self):
        
        
        self.df = self.df.set_index(["solute", "parm_state", "parm_restraints", "traj_state", "traj_restraints", "Frames"], drop=True)     
        self.df = self.df[["ENERGY"]]
        self.df = self.df.unstack(["parm_state","parm_restraints"])  # type: ignore
        self.df = self.df.reset_index(["Frames","solute"],drop=True)
        states = [_ for _ in zip(*self.df.columns)][1]
        restraints = [_ for _ in zip(*self.df.columns)][2]
        column_names = [(state, restraint) for state, restraint in zip(states, restraints)]
        
        self.df.columns = column_names  # type: ignore
    
        
    def run(self):
        
        equil_info = pdmbar.detectEquilibration(self.df)
        
        df_subsampled = pdmbar.subsampleCorrelatedData(self.df, equil_info=equil_info)
        
        fe, error, mbar =  (pdmbar.mbar(df_subsampled))
        
        fe = fe/self.kt_conversion
        
        error = error/self.kt_conversion
        
        if self.system == 'ligand':
            self.deltaG = fe.loc[('endstate',  '0.0'), [('no_charges', self.max_con_force)]].values[0]  # type: ignore
        
        elif self.system == 'receptor':
            self.deltaG = fe.loc[('endstate',  '0.0'), [('no_gb', self.max_con_force)]].values[0] # type: ignore
        
        #system is complex 
        else: 
            self.deltaG = fe.loc[('no_interactions', f"{self.max_con_force}_{self.max_orien_force}"), [('endstate', '0.0_0.0')]].values[0] # type: ignore
        
        self.fe = fe 
        self.error = error         
    
    def compute_binding_deltaG(self, system1: float, system2: float, borech_dG=0.0):
                
        return self.deltaG + system1 + system2 + borech_dG
def main(complex_file, receptor_file, ligand_file, boresch_file):

    import re

    complex_df = pd.read_hdf(complex_file)
    receptor_df = pd.read_hdf(receptor_file)
    ligand_df = pd.read_hdf(ligand_file) 
    boresch_df = pd.read_hdf(boresch_file)
    complex_obj = PostProcess(complex_df, system="complex", temp=298, max_conformation_force=4.0, max_orientational_force=8.0)
    receptor_obj = PostProcess(receptor_df, system="receptor", temp=298, max_conformation_force=4.0)
    ligand_obj = PostProcess(ligand_df, system="ligand", temp=298, max_conformation_force=4.0)
    complex_obj.run()
    receptor_obj.run()
    ligand_obj.run()
    
    complex_name = re.sub(r"\..*", "", os.path.basename(complex_file))
    ligand_name = re.sub(r"\..*", "", os.path.basename(ligand_file))
    receptor_name = re.sub(r"\..*", "", os.path.basename(receptor_file))
    
    #parse out mbar_formate dataframe 
    complex_obj.df.to_hdf(f"/nas0/ayoub/Impicit-Solvent-DDM/barton_cache/complex/{complex_name}_mbar_format.h5", key="df", mode='w')
    receptor_obj.df.to_hdf(f"output_path/receptor_{complex_name}_mbar_format.h5", key="df", mode='w')
    ligand_obj.df.to_hdf(f"/nas0/ayoub/Impicit-Solvent-DDM/barton_cache/ligand/ligand_{complex_name}_mbar_format.h5", key="df", mode='w')
    
    #parse out free energies 
    complex_obj.fe.to_hdf(f"/nas0/ayoub/Impicit-Solvent-DDM/barton_cache/complex/{complex_name}_fe.h5", key="df", mode='w')
    receptor_obj.fe.to_hdf(f"output_path/receptor_{complex_name}_fe.h5", key="df", mode='w')
    ligand_obj.fe.to_hdf(f"/nas0/ayoub/Impicit-Solvent-DDM/barton_cache/ligand/ligand_{complex_name}_fe.h5", key="df", mode='w')
    
    #parse out errors of mbar
    complex_obj.error.to_hdf(f"/nas0/ayoub/Impicit-Solvent-DDM/barton_cache/complex/{complex_name}_error.h5", key="df", mode='w')
    receptor_obj.error.to_hdf(f"output_path/receptor_{complex_name}_error.h5", key="df", mode='w')
    ligand_obj.error.to_hdf(f"/nas0/ayoub/Impicit-Solvent-DDM/barton_cache/ligand/ligand_{complex_name}_error.h5", key="df", mode='w')
    
    #parse out boresch restraints
  
    borech_dG = boresch_df["DeltaG"].values[0] 
    #compute total deltaG 
    deltaG_tot = complex_obj.compute_binding_deltaG(system1=ligand_obj.deltaG, system2=receptor_obj.deltaG)

    deltaG_df = pd.DataFrame()
    
    deltaG_df[f"{ligand_name}_endstate->no_charges"] = [ligand_obj.deltaG]
    deltaG_df[f"{receptor_name}_endstate->no_gb"] = [receptor_obj.deltaG]
    deltaG_df["boresch_restraints"] = [borech_dG]
    deltaG_df[f"{complex_name}_no-interactions->endstate"] = [complex_obj.deltaG]
    deltaG_df["deltaG"] = [deltaG_tot]
    
    deltaG_df.to_hdf(f"/nas0/ayoub/Impicit-Solvent-DDM/barton_cache/deltaG/deltaG_{complex_name}.h5", key="df", mode='w')
    
if __name__ == "__main__":
    import argparse

    #create an ArgumentParser object
    parser = argparse.ArgumentParser(description = 'Compute the detlaG of each system')
    #declare arguments
    parser.add_argument('--complex', type = str, help='mdout.h5 file', required=True)
    parser.add_argument('--receptor', type = str, help='mdout.h5 file', required=True)
    parser.add_argument('--ligand', type = str, help='mdout.h5 file', required=True)
    parser.add_argument('--boresch', type = str, help='mdout.h5 file', required=True)
    
    args = parser.parse_args()
    main(args.complex, args.receptor, args.ligand, args.boresch)<|MERGE_RESOLUTION|>--- conflicted
+++ resolved
@@ -100,16 +100,11 @@
     output_path = os.path.join(f"{WORKDIR}",".cache")
     if not os.path.exists(output_path):
         os.makedirs(output_path)
-<<<<<<< HEAD
-        
-    #parse out formated dataframe 
-=======
     
     #parse out formatted dataframe
     complex_system.df.to_hdf(f"{output_path}/{complex_system.name}_formatted.h5", key="df", mode='w')
     receptor_system.fe.to_hdf(f"{output_path}/receptor_{complex_system.name}_formatted.h5", key="df", mode='w')
     ligand_system.fe.to_hdf(f"{output_path}/ligand_{complex_system.name}_formatted.h5", key="df", mode='w')
->>>>>>> e7845152
     
     #parse out free energies 
     complex_system.fe.to_hdf(f"{output_path}/{complex_system.name}_fe.h5", key="df", mode='w')
