# from implicit_solvent_ddm.remd import run_remd
import logging
import os
import os.path
import re
import time

from pathlib import Path

import numpy as np
import yaml
from toil.common import Toil
from toil.job import Job, JobFunctionWrappingJob

<<<<<<< HEAD
from implicit_solvent_ddm.adaptive_restraints import (
    adaptive_lambda_windows,
    run_exponential_averaging,
)
from implicit_solvent_ddm.alchemical import alter_topology, split_complex_system
from implicit_solvent_ddm.config import Config
from implicit_solvent_ddm.run_endstate import run_remd, user_defined_endstate
from implicit_solvent_ddm.setup_simulations import SimulationSetup
from implicit_solvent_ddm.mdin import get_mdins, make_mdin
from implicit_solvent_ddm.postTreatment import ConsolidateData
=======
from implicit_solvent_ddm.alchemical import alter_topology, split_complex_system
from implicit_solvent_ddm.config import Config
from implicit_solvent_ddm.mdin import generate_replica_mdin, get_mdins, make_mdin
from implicit_solvent_ddm.postTreatment import PostTreatment, consolidate_output
>>>>>>> 478e1a82
from implicit_solvent_ddm.restraints import (
    BoreschRestraints,
    FlatBottom,
    RestraintMaker,
    write_empty_restraint,
)
from implicit_solvent_ddm.runner import IntermidateRunner
<<<<<<< HEAD
=======
from implicit_solvent_ddm.simulations import (
    ExtractTrajectories,
    REMDSimulation,
    Simulation,
)
>>>>>>> 478e1a82


working_directory = os.getcwd()

<<<<<<< HEAD

def ddm_workflow(
    job: JobFunctionWrappingJob, config: Config
) -> tuple[Config, Config, Config]:
=======
def ddm_workflow(job: JobFunctionWrappingJob, config: Config):
>>>>>>> 478e1a82
    """
    Double decoupling workflow

    Runs long simulations at the end states (receptor, ligand & complex).
    Creates orientational and conformational restraints for intermediate states (short simulation runs).

    Parameters
    ----------
    toil: class toil.common.Toil
        A contect manager that represents a Toil workflow
    df_config_inputs: pandas.DataFrame
        A data frame containing user's config parameters and imported Toil fileID's
    argSet: dict
        Dictionary containing user's config parameters
    work_dir: str
        User's initial working path directory

    Returns
    -------
    end_state_job: toil.job.JobFunctionWrappingJob
        contains the entire workflow in indiviudual jobs.
    """
<<<<<<< HEAD

    workflow = config.workflow
=======
    ligand_simulations = []
    receptor_simuations = []
    complex_simuations = []
    flat_bottom_simulations = []
    workflow = config.workflow
    ligand_receptor_dirstruct = "dirstruct_apo"
    complex_dirstruct = "dirstruct_halo"

>>>>>>> 478e1a82
    # set intermidate mdin files
    mdins = job.addChildJobFn(
        get_mdins, config.intermidate_args.mdin_intermidate_config
    )
    # fill in intermidate mdin
    config.inputs["default_mdin"] = mdins.rv(0)
    config.inputs["no_solvent_mdin"] = mdins.rv(1)
    config.inputs["post_mdin"] = mdins.rv(2)
    config.inputs["post_nosolv_mdin"] = mdins.rv(3)

    # write empty restraint.RST
    empty_restraint = mdins.addChildJobFn(write_empty_restraint)
    config.inputs["empty_restraint"] = empty_restraint.rv()

    # flat bottom restraints potential restraints
    flat_bottom_template = mdins.addChild(FlatBottom(config=config))

    config.inputs["flat_bottom_restraint"] = flat_bottom_template.rv(0)

    if workflow.run_endstate_method:
<<<<<<< HEAD
        if config.endstate_method.endstate_method_type == "remd":
            endstate_job = mdins.addFollowOnJobFn(run_remd, config)
            # use loaded receptor completed trajectory
        # run basic MD
        else:
            endstate_job = mdins.addFollowOnJobFn(initilized_jobs)
=======
        endstate_method = mdins.addFollowOnJobFn(initilized_jobs)

        if config.endstate_method.endstate_method_type == "remd":
            equil_mdins = endstate_method.addChildJobFn(
                generate_replica_mdin,
                config.endstate_method.remd_args.equil_template_mdin,
                config.endstate_method.remd_args.temperatures,
                runtype="relax",
            )
            remd_mdins = equil_mdins.addChildJobFn(
                generate_replica_mdin,
                config.endstate_method.remd_args.remd_template_mdin,
                config.endstate_method.remd_args.temperatures,
                runtype="remd",
            )

            minimization_complex = remd_mdins.addChild(
                Simulation(
                    executable=config.system_settings.executable,
                    mpi_command=config.system_settings.mpi_command,
                    num_cores=config.num_cores_per_system.complex_ncores,
                    prmtop=config.endstate_files.complex_parameter_filename,
                    incrd=config.endstate_files.complex_coordinate_filename,
                    input_file=config.inputs["min_mdin"],
                    restraint_file=config.inputs["flat_bottom_restraint"],
                    directory_args={
                        "runtype": "minimization",
                        "filename": "min",
                        "topology": config.endstate_files.complex_parameter_filename,
                        "topdir": config.system_settings.top_directory_path,
                    },
                    working_directory=config.system_settings.working_directory,
                )
            )
            # config.endstate_method.remd_args.nthreads
            equilibrate_complex = minimization_complex.addFollowOn(
                REMDSimulation(
                    executable=config.system_settings.executable,
                    mpi_command=config.system_settings.mpi_command,
                    num_cores=config.endstate_method.remd_args.nthreads_complex,
                    prmtop=config.endstate_files.complex_parameter_filename,
                    incrd=minimization_complex.rv(0),
                    input_file=equil_mdins.rv(),
                    restraint_file=config.inputs["flat_bottom_restraint"],
                    runtype="equil",
                    ngroups=config.endstate_method.remd_args.ngroups,
                    directory_args={
                        "runtype": "equilibration",
                        "topology": config.endstate_files.complex_parameter_filename,
                        "topdir": config.system_settings.top_directory_path,
                    },
                    working_directory=config.system_settings.working_directory,
                    memory=config.system_settings.memory,
                    disk=config.system_settings.disk,
                    remd_debug=config.workflow.debug,
                )
            )

            remd_complex = equilibrate_complex.addFollowOn(
                REMDSimulation(
                    executable=config.system_settings.executable,
                    mpi_command=config.system_settings.mpi_command,
                    num_cores=config.endstate_method.remd_args.nthreads_complex,
                    ngroups=config.endstate_method.remd_args.ngroups,
                    prmtop=config.endstate_files.complex_parameter_filename,
                    incrd=equilibrate_complex.rv(0),
                    input_file=remd_mdins.rv(),
                    working_directory=config.system_settings.working_directory,
                    restraint_file=config.inputs["flat_bottom_restraint"],
                    runtype="remd",
                    directory_args={
                        "runtype": "remd",
                        "topology": config.endstate_files.complex_parameter_filename,
                        "topdir": config.system_settings.top_directory_path,
                    },
                    memory=config.system_settings.memory,
                    disk=config.system_settings.disk,
                    remd_debug=config.workflow.debug,
                )
            )
            # extact target temparture trajetory and last frame
            extract_complex = remd_complex.addFollowOn(
                ExtractTrajectories(
                    config.endstate_files.complex_parameter_filename,
                    remd_complex.rv(1),
                    config.intermidate_args.temperature,
                )
            )

            config.inputs["endstate_complex_traj"] = extract_complex.rv(0)

            config.inputs["endstate_complex_lastframe"] = extract_complex.rv(1)

            # run minimization at the end states for ligand system only
            minimization_ligand = Simulation(
                executable=config.system_settings.executable,
                mpi_command=config.system_settings.mpi_command,
                num_cores=config.num_cores_per_system.ligand_ncores,
                prmtop=config.endstate_files.ligand_parameter_filename,
                incrd=config.endstate_files.ligand_coordinate_filename,
                input_file=config.inputs["min_mdin"],
                restraint_file=config.inputs["empty_restraint"],
                directory_args={
                    "runtype": "minimization",
                    "filename": "min",
                    "topology": config.endstate_files.ligand_parameter_filename,
                    "topdir": config.system_settings.top_directory_path,
                },
                working_directory=config.system_settings.working_directory,
                memory=config.system_settings.memory,
                disk=config.system_settings.disk,
            )
            # check to see if PMEMD is specified
            num_ligand_cores = int(config.endstate_method.remd_args.nthreads_ligand)
            ligand_endstate_exe = config.system_settings.executable
            if "pmemd.MPI" in config.system_settings.executable:
                num_ligand_cores = int(
                    config.endstate_method.remd_args.nthreads_ligand / 2
                )
                ligand_endstate_exe = "sander.MPI"

            equilibrate_ligand = minimization_ligand.addFollowOn(
                REMDSimulation(
                    executable=ligand_endstate_exe,
                    mpi_command=config.system_settings.mpi_command,
                    num_cores=num_ligand_cores,
                    ngroups=config.endstate_method.remd_args.ngroups,
                    prmtop=config.endstate_files.ligand_parameter_filename,
                    incrd=minimization_ligand.rv(0),
                    input_file=equil_mdins.rv(),
                    restraint_file=config.inputs["empty_restraint"],
                    runtype="equil",
                    directory_args={
                        "runtype": "equilibration",
                        "topology": config.endstate_files.ligand_parameter_filename,
                        "topdir": config.system_settings.top_directory_path,
                    },
                    working_directory=config.system_settings.working_directory,
                    memory=config.system_settings.memory,
                    disk=config.system_settings.disk,
                    remd_debug=config.workflow.debug,
                )
            )

            remd_ligand = equilibrate_ligand.addFollowOn(
                REMDSimulation(
                    executable=ligand_endstate_exe,
                    mpi_command=config.system_settings.mpi_command,
                    num_cores=num_ligand_cores,
                    prmtop=config.endstate_files.ligand_parameter_filename,
                    incrd=equilibrate_ligand.rv(0),
                    input_file=remd_mdins.rv(),
                    restraint_file=config.inputs["empty_restraint"],
                    runtype="remd",
                    ngroups=config.endstate_method.remd_args.ngroups,
                    directory_args={
                        "runtype": "remd",
                        "topology": config.endstate_files.ligand_parameter_filename,
                        "topdir": config.system_settings.top_directory_path,
                    },
                    working_directory=config.system_settings.working_directory,
                    memory=config.system_settings.memory,
                    disk=config.system_settings.disk,
                    remd_debug=config.workflow.debug,
                )
            )
            # extact target temparture trajetory and last frame
            extract_ligand_traj = remd_ligand.addFollowOn(
                ExtractTrajectories(
                    config.endstate_files.ligand_parameter_filename,
                    remd_ligand.rv(1),
                    config.intermidate_args.temperature,
                )
            )

            if not workflow.ignore_receptor_endstate:
                minimization_receptor = remd_complex.addChild(
                    Simulation(
                        executable=config.system_settings.executable,
                        mpi_command=config.system_settings.mpi_command,
                        num_cores=config.num_cores_per_system.receptor_ncores,
                        prmtop=config.endstate_files.receptor_parameter_filename,
                        incrd=config.endstate_files.receptor_coordinate_filename,
                        input_file=config.inputs["min_mdin"],
                        restraint_file=config.inputs["empty_restraint"],
                        directory_args={
                            "runtype": "minimization",
                            "filename": "min",
                            "topology": config.endstate_files.receptor_parameter_filename,
                            "topdir": config.system_settings.top_directory_path,
                        },
                        working_directory=config.system_settings.working_directory,
                        memory=config.system_settings.memory,
                        disk=config.system_settings.disk,
                    )
                )

                equilibrate_receptor = minimization_receptor.addFollowOn(
                    REMDSimulation(
                        executable=config.system_settings.executable,
                        mpi_command=config.system_settings.mpi_command,
                        num_cores=config.endstate_method.remd_args.nthreads_receptor,
                        prmtop=config.endstate_files.receptor_parameter_filename,
                        incrd=minimization_receptor.rv(0),
                        input_file=equil_mdins.rv(),
                        restraint_file=config.inputs["empty_restraint"],
                        runtype="equil",
                        ngroups=config.endstate_method.remd_args.ngroups,
                        directory_args={
                            "runtype": "equilibration",
                            "topology": config.endstate_files.receptor_parameter_filename,
                            "topdir": config.system_settings.top_directory_path,
                        },
                        working_directory=config.system_settings.working_directory,
                        memory=config.system_settings.memory,
                        disk=config.system_settings.disk,
                        remd_debug=config.workflow.debug,
                    )
                )

                remd_receptor = equilibrate_receptor.addFollowOn(
                    REMDSimulation(
                        executable=config.system_settings.executable,
                        mpi_command=config.system_settings.mpi_command,
                        num_cores=config.endstate_method.remd_args.nthreads_receptor,
                        prmtop=config.endstate_files.receptor_parameter_filename,
                        incrd=equilibrate_receptor.rv(0),
                        input_file=remd_mdins.rv(),
                        restraint_file=config.inputs["empty_restraint"],
                        runtype="remd",
                        ngroups=config.endstate_method.remd_args.ngroups,
                        directory_args={
                            "runtype": "remd",
                            "topology": config.endstate_files.receptor_parameter_filename,
                            "topdir": config.system_settings.output_directory_name,
                        },
                        working_directory=config.system_settings.working_directory,
                        memory=config.system_settings.memory,
                        disk=config.system_settings.disk,
                        remd_debug=config.workflow.debug,
                    )
                )
                # extact target temparture trajetory and last frame
                extract_receptor = remd_receptor.addFollowOn(
                    ExtractTrajectories(
                        config.endstate_files.receptor_parameter_filename,
                        remd_receptor.rv(1),
                        config.intermidate_args.temperature,
                    )
                )
                config.inputs["endstate_receptor_traj"] = extract_receptor.rv(0)
                config.inputs["endstate_receptor_lastframe"] = extract_receptor.rv(1)
            # use loaded receptor completed trajectory
            else:
                extract_receptor = remd_complex.addChild(
                    ExtractTrajectories(
                        config.endstate_files.receptor_parameter_filename,
                        config.endstate_files.receptor_coordinate_filename,
                    )
                )
                config.inputs["endstate_receptor_traj"] = extract_receptor.rv(0)
                config.inputs["endstate_receptor_lastframe"] = extract_receptor.rv(1)
                config.endstate_files.receptor_coordinate_filename = (
                    extract_receptor.rv(1)
                )

>>>>>>> 478e1a82
    # no endstate run
    else:
        endstate_job = mdins.addFollowOnJobFn(user_defined_endstate, config)

    # split the complex into host and substrate using the endstate lastframe
    split_job = endstate_job.addFollowOnJobFn(
        split_complex_system,
        config.endstate_files.complex_parameter_filename,
        endstate_job.rv(0),
        config.amber_masks.ligand_mask,
        config.amber_masks.receptor_mask,
    )

<<<<<<< HEAD
    # create parent job for flat bottom contribution
    flat_bottom_contribution = split_job.addFollowOnJobFn(initilized_jobs)
    # generate Boresch orientational restraints
    boresh_restraints = split_job.addChild(
        BoreschRestraints(
            complex_prmtop=config.endstate_files.complex_parameter_filename,
            complex_coordinate=endstate_job.rv(0),
=======
    config.inputs["ligand_endstate_frame"] = split_job.rv(1)
    config.inputs["receptor_endstate_frame"] = split_job.rv(0)
    boresh_restraints = split_job.addChild(
        BoreschRestraints(
            complex_prmtop=config.endstate_files.complex_parameter_filename,
            complex_coordinate=config.inputs["endstate_complex_lastframe"],
>>>>>>> 478e1a82
            restraint_type=config.intermidate_args.restraint_type,
            ligand_mask=config.amber_masks.ligand_mask,
            receptor_mask=config.amber_masks.receptor_mask,
            K_r=config.intermidate_args.max_conformational_restraint,
            K_thetaA=config.intermidate_args.max_orientational_restraint,
            K_thetaB=config.intermidate_args.max_orientational_restraint,
            K_phiA=config.intermidate_args.max_orientational_restraint,
            K_phiB=config.intermidate_args.max_orientational_restraint,
            K_phiC=config.intermidate_args.max_orientational_restraint,
<<<<<<< HEAD
        )
    )
    # manage restraints
    restraints = boresh_restraints.addChild(
        RestraintMaker(
            config=config,
            complex_binding_mode=endstate_job.rv(0),
            boresch_restraints=boresh_restraints.rv(),
            flat_bottom=flat_bottom_template.rv(1),
        )
    ).rv()
=======
        )
    )

    restraints = boresh_restraints.addChild(
        RestraintMaker(
            config=config,
            boresch_restraints=boresh_restraints.rv(),
            flat_bottom=flat_bottom_template.rv(1),
        )
    ).rv()

    # create independent simulation jobs for each system
    complex_host_jobs = split_job.addFollowOnJobFn(initilized_jobs)
    completed_endstate_ligand = split_job.addFollowOnJobFn(initilized_jobs)
    flat_bottom_contribution = split_job.addFollowOnJobFn(initilized_jobs)

    try:
        completed_endstate_ligand.addChild(minimization_ligand)
        ligand_simulation_jobs = extract_ligand_traj

    except NameError:
        ligand_simulation_jobs = split_job.addFollowOnJobFn(initilized_jobs)

    if workflow.end_state_postprocess:
        complex_coordinate = config.endstate_files.complex_coordinate_filename

        if config.endstate_files.complex_initial_coordinate is not None:
            complex_coordinate = config.endstate_files.complex_initial_coordinate

        complex_endstate_dirstruct = {
            "topology": config.endstate_files.complex_parameter_filename,
            "state_label": "endstate",
            "traj_charge": 1.0,
            "extdiel": 78.5,
            "charge": 1.0,
            "traj_extdiel": 78.5,
            "igb": f"igb_{config.intermidate_args.igb_solvent}",
            "igb_value": config.intermidate_args.igb_solvent,
            "conformational_restraint": 0.0,
            "orientational_restraints": 0.0,
            "runtype": "remd",
            "traj_state_label": "endstate",
            "traj_igb": f"igb_{config.intermidate_args.igb_solvent}",
            "topdir": config.system_settings.top_directory_path,
            "filename": "state_8_endstate_postprocess",
            "trajectory_restraint_conrest": 0.0,
            "trajectory_restraint_orenrest": 0.0,
        }
        complex_endstate_postprocess = Simulation(
            executable="sander.MPI",
            mpi_command=config.system_settings.mpi_command,
            num_cores=config.num_cores_per_system.complex_ncores,
            prmtop=config.endstate_files.complex_parameter_filename,
            incrd=complex_coordinate,
            input_file=config.inputs["post_mdin"],
            restraint_file=config.inputs["flat_bottom_restraint"],
            directory_args=complex_endstate_dirstruct,
            system_type="complex",
            dirstruct="post_process_halo",
            inptraj=[config.inputs["endstate_complex_traj"]],
            post_analysis=True,
            working_directory=config.system_settings.working_directory,
            memory=config.system_settings.memory,
            disk=config.system_settings.disk,
        )
        complex_simuations.append(complex_endstate_postprocess)

        # Remove Flat Bottom Restraints
        no_flat_bottom_args = {
            "topology": config.endstate_files.complex_parameter_filename,
            "state_label": "no_flat_bottom",
            "traj_charge": 1.0,
            "extdiel": 78.5,
            "charge": 1.0,
            "traj_extdiel": 78.5,
            "igb": f"igb_{config.intermidate_args.igb_solvent}",
            "igb_value": config.intermidate_args.igb_solvent,
            "conformational_restraint": 0.0,
            "orientational_restraints": 0.0,
            "runtype": "remd",
            "traj_state_label": "no_flat_bottom",
            "traj_igb": f"igb_{config.intermidate_args.igb_solvent}",
            "topdir": config.system_settings.top_directory_path,
            "filename": "state_8_endstate_postprocess",
            "trajectory_restraint_conrest": 0.0,
            "trajectory_restraint_orenrest": 0.0,
        }
        complex_endstate_no_fb = Simulation(
            executable="sander.MPI",
            mpi_command=config.system_settings.mpi_command,
            num_cores=config.num_cores_per_system.complex_ncores,
            prmtop=config.endstate_files.complex_parameter_filename,
            incrd=complex_coordinate,
            input_file=config.inputs["post_mdin"],
            restraint_file=config.inputs["empty_restraint"],
            directory_args=no_flat_bottom_args,
            system_type="complex",
            dirstruct="post_process_halo",
            post_analysis=True,
            working_directory=config.system_settings.working_directory,
            memory=config.system_settings.memory,
            disk=config.system_settings.disk,
        )

        flat_bottom_simulations.append(complex_endstate_postprocess)
        flat_bottom_simulations.append(complex_endstate_no_fb)

        ligand_coordiante = config.endstate_files.ligand_coordinate_filename

        if config.endstate_files.ligand_initial_coordinate is not None:
            ligand_coordiante = config.endstate_files.ligand_initial_coordinate
>>>>>>> 478e1a82

    runner_jobs = boresh_restraints.addFollowOnJobFn(initilized_jobs)

    # setup system dependent cycle steps
    complex_simulations = SimulationSetup(
        config=config,
        system_type="complex",
        endstate_traj=endstate_job.rv(1),
        binding_mode=endstate_job.rv(0),
        restraints=restraints,
    )

    receptor_simulations = SimulationSetup(
        config=config,
        system_type="receptor",
        restraints=restraints,
        binding_mode=split_job.rv(0),
        endstate_traj=endstate_job.rv(2),
    )
    ligand_simulations = SimulationSetup(
        config=config,
        system_type="ligand",
        restraints=restraints,
        binding_mode=split_job.rv(1),
        endstate_traj=endstate_job.rv(3),
    )
    flat_bottom_setup = SimulationSetup(
        config=config,
        system_type="complex",
        endstate_traj=endstate_job.rv(1),
        binding_mode=endstate_job.rv(0),
        restraints=restraints,
    )
    if workflow.end_state_postprocess:
        # Setup EXP ->  flat bottom contribution
        flat_bottom_setup.setup_post_endstate_simulation(flat_bottom=True)
        flat_bottom_setup.setup_post_endstate_simulation()

        # Setup endstate post-process analysis at the endstates
        complex_simulations.setup_post_endstate_simulation(flat_bottom=True)
        receptor_simulations.setup_post_endstate_simulation()
        ligand_simulations.setup_post_endstate_simulation()

    # define max conformational and restraint forces
    max_con_force = max(config.intermidate_args.conformational_restraints_forces)
    max_orien_force = max(config.intermidate_args.orientational_restriant_forces)
<<<<<<< HEAD

=======
    ### CB7 round
>>>>>>> 478e1a82
    max_con_exponent = float(
        round(max(config.intermidate_args.exponent_conformational_forces), 3)
    )
    max_orien_exponent = float(
        round(max(config.intermidate_args.exponent_orientational_forces), 3)
    )
    # interpolate charges of the ligand
    for index, charge in enumerate(config.intermidate_args.charges_lambda_window):  # type: ignore
        # IGB=6
        # scale ligand charges
        ligand_simulations.setup_ligand_charge_simulation(
            prmtop=runner_jobs.addChildJobFn(
                alter_topology,
                solute_amber_parm=config.endstate_files.ligand_parameter_filename,
                solute_amber_coordinate=config.endstate_files.ligand_coordinate_filename,
                ligand_mask=config.amber_masks.ligand_mask,
                receptor_mask=config.amber_masks.receptor_mask,
                set_charge=charge,
            ).rv(),
            charge=charge,
            restraint_key=f"ligand_{max_con_force}_rst",
        )
        # scale ligand charges within the complex
        complex_simulations.setup_ligand_charge_simulation(
            prmtop=runner_jobs.addChildJobFn(
                alter_topology,
                solute_amber_parm=config.endstate_files.complex_parameter_filename,
                solute_amber_coordinate=config.endstate_files.complex_coordinate_filename,
                ligand_mask=config.amber_masks.ligand_mask,
                receptor_mask=config.amber_masks.receptor_mask,
                set_charge=charge,
            ).rv(),
            charge=charge,
            restraint_key=f"complex_{max_con_force}_{max_orien_force}_rst",
        )

    # desolvation of receptor only
    if workflow.remove_GB_solvent_receptor:
        receptor_simulations.setup_remove_gb_solvent_simulation(
            restraint_key=f"receptor_{max_con_force}_rst",
            prmtop=config.endstate_files.receptor_parameter_filename,
        )

    # exclusions turned on, no electrostatics and in gas phase
    if workflow.complex_ligand_exclusions:
        complex_simulations.setup_remove_gb_solvent_simulation(
            restraint_key=f"complex_{max_con_force}_{max_orien_force}_rst",
            prmtop=runner_jobs.addChildJobFn(
                alter_topology,
                solute_amber_parm=config.endstate_files.complex_parameter_filename,
                solute_amber_coordinate=config.endstate_files.complex_coordinate_filename,
                ligand_mask=config.amber_masks.ligand_mask,
                receptor_mask=config.amber_masks.receptor_mask,
                set_charge=0.0,
                exculsions=True,
            ).rv(),
        )

    # Turn on LJ potentials bewteen ligand and host. (IGB=6 and ligand charge = 0)
    if workflow.complex_turn_off_exclusions:
        complex_simulations.setup_lj_interations_simulation(
            restraint_key=f"complex_{max_con_force}_{max_orien_force}_rst",
            prmtop=runner_jobs.addChildJobFn(
                alter_topology,
                solute_amber_parm=config.endstate_files.complex_parameter_filename,
                solute_amber_coordinate=config.endstate_files.complex_coordinate_filename,
                ligand_mask=config.amber_masks.ligand_mask,
                receptor_mask=config.amber_masks.receptor_mask,
                set_charge=0.0,
            ).rv(),
        )
    # turn on GB solvent
    if workflow.gb_extdiel_windows:
        # create complex with ligand electrostatics = 0
        complex_ligand_no_charge = runner_jobs.addChildJobFn(
            alter_topology,
            solute_amber_parm=config.endstate_files.complex_parameter_filename,
            solute_amber_coordinate=config.endstate_files.complex_coordinate_filename,
            ligand_mask=config.amber_masks.ligand_mask,
            receptor_mask=config.amber_masks.receptor_mask,
            set_charge=0.0,
        ).rv()
        # interpolate GB external dielectric constant
        for dielectric in config.intermidate_args.gb_extdiel_windows:
            complex_simulations.setup_gb_external_dielectric(
                restraint_key=f"complex_{max_con_force}_{max_orien_force}_rst",
                prmtop=complex_ligand_no_charge,
                mdin=runner_jobs.addChildJobFn(
                    make_mdin,
                    mdin_args=config.intermidate_args.mdin_intermidate_config,
                    extdiel=dielectric,
                ).rv(),
                extdiel=dielectric,
            )

    # lambda window interate through conformational and orientational restraint forces
    for con_force, orien_force in zip(
        config.intermidate_args.conformational_restraints_forces,
        config.intermidate_args.orientational_restriant_forces,
    ):
        exponent_conformational = round(np.log2(con_force), 3)
        exponent_orientational = round(np.log2(orien_force), 3)
<<<<<<< HEAD
=======
        # exponent_conformational = np.log2(con_force)
        # exponent_orientational = np.log2(orien_force)
        # exponent_orientational = round(np.log2(orien_force), 4) cyc

        if workflow.add_ligand_conformational_restraints:
            ligand_window_args = {
                "topology": config.endstate_files.ligand_parameter_filename,
                "state_label": "lambda_window",
                "conformational_restraint": exponent_conformational,
                "igb": f"igb_{config.intermidate_args.igb_solvent}",
                "extdiel": 78.5,
                "charge": 1.0,
                "igb_value": config.intermidate_args.igb_solvent,
                "filename": f"state_2_{exponent_conformational}_prod",
                "runtype": f"Running restraint window, Conformational restraint: {exponent_conformational}",
                "topdir": config.system_settings.top_directory_path,
            }
>>>>>>> 478e1a82

        # add conformational restraints
        if config.workflow.add_ligand_conformational_restraints:
            ligand_simulations.setup_apply_restraint_windows(
                restraint_key=f"ligand_{con_force}_rst",
                exponent_conformational=exponent_conformational,
            )

        if workflow.add_receptor_conformational_restraints:
<<<<<<< HEAD
            receptor_simulations.setup_apply_restraint_windows(
=======
            receptor_window_args = {
                "topology": config.endstate_files.receptor_parameter_filename,
                "state_label": "lambda_window",
                "extdiel": 78.5,
                "charge": 1.0,
                "conformational_restraint": exponent_conformational,
                "igb": f"igb_{config.intermidate_args.igb_solvent}",
                "igb_value": config.intermidate_args.igb_solvent,
                "filename": f"state_2_{exponent_conformational}_prod",
                "runtype": f"Running restraint window, conformational restraint: {exponent_conformational}",
                "topdir": config.system_settings.top_directory_path,
            }

            receptor_windows = Simulation(
                executable=config.system_settings.executable,
                mpi_command=config.system_settings.mpi_command,
                num_cores=config.num_cores_per_system.receptor_ncores,
                prmtop=config.endstate_files.receptor_parameter_filename,
                incrd=config.inputs["receptor_endstate_frame"],
                input_file=default_mdin,
                restraint_file=restraints,
                directory_args=receptor_window_args,
                system_type="receptor",
                dirstruct=ligand_receptor_dirstruct,
>>>>>>> 478e1a82
                restraint_key=f"receptor_{con_force}_rst",
                exponent_conformational=exponent_conformational,
            )

        # slowly remove conformational and orientational restraints
        # turn back on ligand charges
        if workflow.complex_remove_restraint and max_con_force != con_force:
            complex_simulations.setup_apply_restraint_windows(
                restraint_key=f"complex_{con_force}_{orien_force}_rst",
                exponent_conformational=exponent_conformational,
                exponent_orientational=exponent_orientational,
            )
<<<<<<< HEAD

    # Flat bottom contribution
    flat_bottom_analysis = flat_bottom_contribution.addChild(
=======
            complex_simuations.append(remove_restraints)

    intermidate_complex = complex_host_jobs.addFollowOn(
>>>>>>> 478e1a82
        IntermidateRunner(
            flat_bottom_setup.simulations,
            restraints,
            post_process_no_solv_mdin=config.inputs["post_nosolv_mdin"],
            post_process_mdin=config.inputs["post_mdin"],
            post_process_distruct="post_process_halo",
            post_only=workflow.post_analysis_only,
            config=config,
        )
    )
    # perform exponntial averaging -> flat bottom restraint contribution
    flat_bottom_exp = flat_bottom_analysis.addFollowOnJobFn(
        run_exponential_averaging,
        system_runner=flat_bottom_analysis.rv(),
        temperature=config.intermidate_args.temperature,
    )
    # place the binding models within the config.inputs dictionary
    updated_config = runner_jobs.addChildJobFn(
        update_config, config, endstate_job.rv(0), split_job.rv(0), split_job.rv(1)
    ).rv()
    # Run all initial left and right side MD cycle steps.
    intermidate_complex = runner_jobs.addFollowOn(
        IntermidateRunner(
            complex_simulations.simulations,
            restraints,
            post_process_no_solv_mdin=config.inputs["post_nosolv_mdin"],
            post_process_mdin=config.inputs["post_mdin"],
            post_process_distruct="post_process_halo",
            post_only=workflow.post_analysis_only,
            config=updated_config,
        )
    )
    intermidate_receptor = runner_jobs.addFollowOn(
        IntermidateRunner(
            receptor_simulations.simulations,
            restraints,
            post_process_no_solv_mdin=config.inputs["post_nosolv_mdin"],
            post_process_mdin=config.inputs["post_mdin"],
            post_process_distruct="post_process_apo",
            post_only=workflow.post_analysis_only,
            config=updated_config,
        )
    )

<<<<<<< HEAD
    intermidate_ligand = runner_jobs.addFollowOn(
        IntermidateRunner(
            ligand_simulations.simulations,
=======
    intermidate_flat_bottom = flat_bottom_contribution.addFollowOn(
        IntermidateRunner(
            flat_bottom_simulations,
            restraints,
            post_process_no_solv_mdin=config.inputs["post_nosolv_mdin"],
            post_process_mdin=config.inputs["post_mdin"],
            post_process_distruct="post_process_halo",
            post_only=workflow.post_analysis_only,
        )
    )

    if config.workflow.post_treatment:
        job.addFollowOnJobFn(
            consolidate_output,
            intermidate_ligand.addFollowOn(
                PostTreatment(
                    intermidate_ligand.rv(),
                    config.intermidate_args.temperature,
                    system="ligand",
                    max_conformation_force=max_con_exponent,
                )
            ).rv(),
            intermidate_receptor.addFollowOn(
                PostTreatment(
                    intermidate_receptor.rv(),
                    config.intermidate_args.temperature,
                    system="receptor",
                    max_conformation_force=max_con_exponent,
                )
            ).rv(),
            intermidate_complex.addFollowOn(
                PostTreatment(
                    intermidate_complex.rv(),
                    config.intermidate_args.temperature,
                    system="complex",
                    max_conformation_force=max_con_exponent,
                    max_orientational_force=max_orien_exponent,
                )
            ).rv(),
            intermidate_flat_bottom.addFollowOn(
                PostTreatment(
                    intermidate_flat_bottom.rv(),
                    config.intermidate_args.temperature,
                    system="free_flat_bottom",
                    max_conformation_force=max_con_exponent,
                )
            ).rv(),
>>>>>>> 478e1a82
            restraints,
            post_process_no_solv_mdin=config.inputs["post_nosolv_mdin"],
            post_process_mdin=config.inputs["post_mdin"],
            post_process_distruct="post_process_apo",
            post_only=workflow.post_analysis_only,
            config=updated_config,
        )
    )

    # Improve any poor space phase overlap between adjacent windows
    # adaptive process for restraints and ligand charge scaling.
    if workflow.run_adaptive_windows:
        complex_adaptive_job = intermidate_complex.addFollowOnJobFn(
            adaptive_lambda_windows,
            intermidate_complex.rv(),
            updated_config,
            "complex",
            charge_scaling=True,
        )

<<<<<<< HEAD
        # adaptive process for restraints and ligand charge scaling for ligand system steps.
        ligand_restraints_adaptive_job = intermidate_ligand.addFollowOnJobFn(
            adaptive_lambda_windows,
            intermidate_ligand.rv(),
            updated_config,
            "ligand",
            charge_scaling=True,
        )
        # adaptive process for restraints only.
        receptor_adaptive_job = intermidate_receptor.addFollowOnJobFn(
            adaptive_lambda_windows,
            intermidate_receptor.rv(),
            updated_config,
            "receptor",
            charge_scaling=False,
        )
        # Once reached, we are done just export results :)
        if workflow.consolidate_output:
            job.addFollowOn(
                ConsolidateData(
                    complex_adative_run=complex_adaptive_job.rv(0),
                    ligand_adaptive_run=ligand_restraints_adaptive_job.rv(0),
                    receptor_adaptive_run=receptor_adaptive_job.rv(0),
                    flat_botton_run=flat_bottom_exp.rv(),
                    temperature=config.intermidate_args.temperature,
                    max_conformation_force=max_con_exponent,
                    max_orientational_force=max_orien_exponent,
                    boresch_df=restraints,
                    complex_filename=config.endstate_files.complex_parameter_filename,
                    ligand_filename=config.endstate_files.ligand_parameter_filename,
                    receptor_filename=config.endstate_files.receptor_parameter_filename,
                    working_path=config.system_settings.working_directory,
                )
            )

        return (
            complex_adaptive_job.rv(1),
            ligand_restraints_adaptive_job.rv(1),
            receptor_adaptive_job.rv(1),
        )

    return config
=======
def get_outdir(job, simulations: List[Simulation], post_only):
    for simulation in simulations:
        # only post analysis
        if post_only:
            if simulation.inptraj is None:
                job.log(f"get mdtraj at directory:\n {simulation.output_dir}")
                try:
                    simulation.inptraj = os.path.join(
                        simulation.output_dir,
                        list(
                            filter(
                                lambda file: re.match(r"^.*\.nc$", file),
                                os.listdir(simulation.output_dir),
                            )
                        )[0],
                    )
                except:
                    job.log(f"except clause: ")
                    job.log(f"old output dir {simulation.output_dir}")
>>>>>>> 478e1a82


def update_config(
    job,
    config: Config,
    complex_binding_mode,
    receptor_binding_mode,
    ligand_binding_mode,
):
    config.inputs["endstate_complex_lastframe"] = complex_binding_mode
    config.inputs["receptor_endstate_frame"] = receptor_binding_mode
    config.inputs["ligand_endstate_frame"] = ligand_binding_mode

    return config


def initilized_jobs(job):
    "Place holder to schedule jobs for MD and post-processing"
    return


def main():
    parser = Job.Runner.getDefaultArgumentParser()
    parser.add_argument(
        "--config_file",
        nargs="*",
        type=str,
        required=True,
        help="configuartion file with input parameters",
    )
    parser.add_argument(
        "--ignore_receptor",
        action="store_true",
        help=" Receptor MD caluculations with not be performed.",
    )
    options = parser.parse_args()
    options.logLevel = "INFO"
    options.clean = "onSuccess"
    config_file = options.config_file[0]
    ignore_receptor = options.ignore_receptor

    start = time.perf_counter()

    try:
        with open(config_file) as f:
            config_file = yaml.safe_load(f)
    except yaml.YAMLError as e:
        print(e)

    # setup configuration dataclass
    config = Config.from_config(config_file)

    # create top level directory to write output files
    if not os.path.exists(config.system_settings.top_directory_path):
        os.makedirs(config.system_settings.top_directory_path)

    complex_name = re.sub(
        r"\..*",
        "",
        os.path.basename(
            config_file["endstate_parameter_files"]["complex_parameter_filename"]
        ),
    )
    # create unique workflow log file
    job_number = 1
    while os.path.exists(
        f"{config.system_settings.top_directory_path}/{complex_name}_job_{job_number:03}.txt"
    ):
        job_number += 1
    Path(
        f"{config.system_settings.top_directory_path}/{complex_name}_job_{job_number:03}.txt"
    ).touch()

    options.logFile = f"{config.system_settings.top_directory_path}/{complex_name}_job_{job_number:03}.txt"
    # setup toil workflow
    with Toil(options) as toil:
        config.workflow.ignore_receptor_endstate = ignore_receptor

        # log the performance time
        file_handler = logging.FileHandler(
            os.path.join(
                config.system_settings.top_directory_path,
                f"{complex_name}_{job_number}_workflow_performance.log",
            ),
            mode="w",
        )
        formatter = logging.Formatter(
            "%(asctime)s~%(levelname)s~%(message)s~module:%(module)s"
        )
        file_handler.setFormatter(formatter)
        logger = logging.getLogger(__name__)
        logger.addHandler(file_handler)
        logger.setLevel(logging.DEBUG)

        # if config.endstate_method.endstate_method_type != 0:
        #     config.get_receptor_ligand_topologies()
        # else:
        #     config.endstate_files.get_inital_coordinate()

        if not toil.options.restart:
            config.endstate_files.toil_import_parmeters(toil=toil)

            if config.endstate_method.endstate_method_type == "remd":
                config.endstate_method.remd_args.toil_import_replica_mdin(toil=toil)

            if config.intermidate_args.guest_restraint_files is not None:
                config.intermidate_args.toil_import_user_restriants(toil=toil)

            config.inputs["min_mdin"] = str(
                toil.import_file(
                    "file://"
                    + os.path.abspath(
                        os.path.dirname(os.path.realpath(__file__))
                        + "/templates/min.mdin"
                    )
                )
            )

            update_config = toil.start(Job.wrapJobFn(ddm_workflow, config))
            logger.info(
                f" Total workflow time: {time.perf_counter() - start} seconds\n"
            )
            # logger.info(f"options.workDir {options.workDir}")
            # if len(
            #     update_config.intermidate_args.exponent_conformational_forces
            # ) != len(config.intermidate_args.exponent_conformational_forces):
            #     logger.info(
            #         f"""Restraints windows were added to config file: \n
            #                     original conformational & orientational windows: {config.intermidate_args.exponent_conformational_forces} & {config.intermidate_args.exponent_orientational_forces}\n
            #                     updated conformational & orientational windows: {update_config.intermidate_args.exponent_conformational_forces} & {update_config.intermidate_args.exponent_orientational_forces}\n
            #                 """
            #     )

        else:
            toil.restart()


if __name__ == "__main__":
    main()<|MERGE_RESOLUTION|>--- conflicted
+++ resolved
@@ -12,7 +12,6 @@
 from toil.common import Toil
 from toil.job import Job, JobFunctionWrappingJob
 
-<<<<<<< HEAD
 from implicit_solvent_ddm.adaptive_restraints import (
     adaptive_lambda_windows,
     run_exponential_averaging,
@@ -23,12 +22,6 @@
 from implicit_solvent_ddm.setup_simulations import SimulationSetup
 from implicit_solvent_ddm.mdin import get_mdins, make_mdin
 from implicit_solvent_ddm.postTreatment import ConsolidateData
-=======
-from implicit_solvent_ddm.alchemical import alter_topology, split_complex_system
-from implicit_solvent_ddm.config import Config
-from implicit_solvent_ddm.mdin import generate_replica_mdin, get_mdins, make_mdin
-from implicit_solvent_ddm.postTreatment import PostTreatment, consolidate_output
->>>>>>> 478e1a82
 from implicit_solvent_ddm.restraints import (
     BoreschRestraints,
     FlatBottom,
@@ -36,26 +29,14 @@
     write_empty_restraint,
 )
 from implicit_solvent_ddm.runner import IntermidateRunner
-<<<<<<< HEAD
-=======
-from implicit_solvent_ddm.simulations import (
-    ExtractTrajectories,
-    REMDSimulation,
-    Simulation,
-)
->>>>>>> 478e1a82
 
 
 working_directory = os.getcwd()
 
-<<<<<<< HEAD
 
 def ddm_workflow(
     job: JobFunctionWrappingJob, config: Config
 ) -> tuple[Config, Config, Config]:
-=======
-def ddm_workflow(job: JobFunctionWrappingJob, config: Config):
->>>>>>> 478e1a82
     """
     Double decoupling workflow
 
@@ -78,19 +59,8 @@
     end_state_job: toil.job.JobFunctionWrappingJob
         contains the entire workflow in indiviudual jobs.
     """
-<<<<<<< HEAD
 
     workflow = config.workflow
-=======
-    ligand_simulations = []
-    receptor_simuations = []
-    complex_simuations = []
-    flat_bottom_simulations = []
-    workflow = config.workflow
-    ligand_receptor_dirstruct = "dirstruct_apo"
-    complex_dirstruct = "dirstruct_halo"
-
->>>>>>> 478e1a82
     # set intermidate mdin files
     mdins = job.addChildJobFn(
         get_mdins, config.intermidate_args.mdin_intermidate_config
@@ -111,281 +81,12 @@
     config.inputs["flat_bottom_restraint"] = flat_bottom_template.rv(0)
 
     if workflow.run_endstate_method:
-<<<<<<< HEAD
         if config.endstate_method.endstate_method_type == "remd":
             endstate_job = mdins.addFollowOnJobFn(run_remd, config)
             # use loaded receptor completed trajectory
         # run basic MD
         else:
             endstate_job = mdins.addFollowOnJobFn(initilized_jobs)
-=======
-        endstate_method = mdins.addFollowOnJobFn(initilized_jobs)
-
-        if config.endstate_method.endstate_method_type == "remd":
-            equil_mdins = endstate_method.addChildJobFn(
-                generate_replica_mdin,
-                config.endstate_method.remd_args.equil_template_mdin,
-                config.endstate_method.remd_args.temperatures,
-                runtype="relax",
-            )
-            remd_mdins = equil_mdins.addChildJobFn(
-                generate_replica_mdin,
-                config.endstate_method.remd_args.remd_template_mdin,
-                config.endstate_method.remd_args.temperatures,
-                runtype="remd",
-            )
-
-            minimization_complex = remd_mdins.addChild(
-                Simulation(
-                    executable=config.system_settings.executable,
-                    mpi_command=config.system_settings.mpi_command,
-                    num_cores=config.num_cores_per_system.complex_ncores,
-                    prmtop=config.endstate_files.complex_parameter_filename,
-                    incrd=config.endstate_files.complex_coordinate_filename,
-                    input_file=config.inputs["min_mdin"],
-                    restraint_file=config.inputs["flat_bottom_restraint"],
-                    directory_args={
-                        "runtype": "minimization",
-                        "filename": "min",
-                        "topology": config.endstate_files.complex_parameter_filename,
-                        "topdir": config.system_settings.top_directory_path,
-                    },
-                    working_directory=config.system_settings.working_directory,
-                )
-            )
-            # config.endstate_method.remd_args.nthreads
-            equilibrate_complex = minimization_complex.addFollowOn(
-                REMDSimulation(
-                    executable=config.system_settings.executable,
-                    mpi_command=config.system_settings.mpi_command,
-                    num_cores=config.endstate_method.remd_args.nthreads_complex,
-                    prmtop=config.endstate_files.complex_parameter_filename,
-                    incrd=minimization_complex.rv(0),
-                    input_file=equil_mdins.rv(),
-                    restraint_file=config.inputs["flat_bottom_restraint"],
-                    runtype="equil",
-                    ngroups=config.endstate_method.remd_args.ngroups,
-                    directory_args={
-                        "runtype": "equilibration",
-                        "topology": config.endstate_files.complex_parameter_filename,
-                        "topdir": config.system_settings.top_directory_path,
-                    },
-                    working_directory=config.system_settings.working_directory,
-                    memory=config.system_settings.memory,
-                    disk=config.system_settings.disk,
-                    remd_debug=config.workflow.debug,
-                )
-            )
-
-            remd_complex = equilibrate_complex.addFollowOn(
-                REMDSimulation(
-                    executable=config.system_settings.executable,
-                    mpi_command=config.system_settings.mpi_command,
-                    num_cores=config.endstate_method.remd_args.nthreads_complex,
-                    ngroups=config.endstate_method.remd_args.ngroups,
-                    prmtop=config.endstate_files.complex_parameter_filename,
-                    incrd=equilibrate_complex.rv(0),
-                    input_file=remd_mdins.rv(),
-                    working_directory=config.system_settings.working_directory,
-                    restraint_file=config.inputs["flat_bottom_restraint"],
-                    runtype="remd",
-                    directory_args={
-                        "runtype": "remd",
-                        "topology": config.endstate_files.complex_parameter_filename,
-                        "topdir": config.system_settings.top_directory_path,
-                    },
-                    memory=config.system_settings.memory,
-                    disk=config.system_settings.disk,
-                    remd_debug=config.workflow.debug,
-                )
-            )
-            # extact target temparture trajetory and last frame
-            extract_complex = remd_complex.addFollowOn(
-                ExtractTrajectories(
-                    config.endstate_files.complex_parameter_filename,
-                    remd_complex.rv(1),
-                    config.intermidate_args.temperature,
-                )
-            )
-
-            config.inputs["endstate_complex_traj"] = extract_complex.rv(0)
-
-            config.inputs["endstate_complex_lastframe"] = extract_complex.rv(1)
-
-            # run minimization at the end states for ligand system only
-            minimization_ligand = Simulation(
-                executable=config.system_settings.executable,
-                mpi_command=config.system_settings.mpi_command,
-                num_cores=config.num_cores_per_system.ligand_ncores,
-                prmtop=config.endstate_files.ligand_parameter_filename,
-                incrd=config.endstate_files.ligand_coordinate_filename,
-                input_file=config.inputs["min_mdin"],
-                restraint_file=config.inputs["empty_restraint"],
-                directory_args={
-                    "runtype": "minimization",
-                    "filename": "min",
-                    "topology": config.endstate_files.ligand_parameter_filename,
-                    "topdir": config.system_settings.top_directory_path,
-                },
-                working_directory=config.system_settings.working_directory,
-                memory=config.system_settings.memory,
-                disk=config.system_settings.disk,
-            )
-            # check to see if PMEMD is specified
-            num_ligand_cores = int(config.endstate_method.remd_args.nthreads_ligand)
-            ligand_endstate_exe = config.system_settings.executable
-            if "pmemd.MPI" in config.system_settings.executable:
-                num_ligand_cores = int(
-                    config.endstate_method.remd_args.nthreads_ligand / 2
-                )
-                ligand_endstate_exe = "sander.MPI"
-
-            equilibrate_ligand = minimization_ligand.addFollowOn(
-                REMDSimulation(
-                    executable=ligand_endstate_exe,
-                    mpi_command=config.system_settings.mpi_command,
-                    num_cores=num_ligand_cores,
-                    ngroups=config.endstate_method.remd_args.ngroups,
-                    prmtop=config.endstate_files.ligand_parameter_filename,
-                    incrd=minimization_ligand.rv(0),
-                    input_file=equil_mdins.rv(),
-                    restraint_file=config.inputs["empty_restraint"],
-                    runtype="equil",
-                    directory_args={
-                        "runtype": "equilibration",
-                        "topology": config.endstate_files.ligand_parameter_filename,
-                        "topdir": config.system_settings.top_directory_path,
-                    },
-                    working_directory=config.system_settings.working_directory,
-                    memory=config.system_settings.memory,
-                    disk=config.system_settings.disk,
-                    remd_debug=config.workflow.debug,
-                )
-            )
-
-            remd_ligand = equilibrate_ligand.addFollowOn(
-                REMDSimulation(
-                    executable=ligand_endstate_exe,
-                    mpi_command=config.system_settings.mpi_command,
-                    num_cores=num_ligand_cores,
-                    prmtop=config.endstate_files.ligand_parameter_filename,
-                    incrd=equilibrate_ligand.rv(0),
-                    input_file=remd_mdins.rv(),
-                    restraint_file=config.inputs["empty_restraint"],
-                    runtype="remd",
-                    ngroups=config.endstate_method.remd_args.ngroups,
-                    directory_args={
-                        "runtype": "remd",
-                        "topology": config.endstate_files.ligand_parameter_filename,
-                        "topdir": config.system_settings.top_directory_path,
-                    },
-                    working_directory=config.system_settings.working_directory,
-                    memory=config.system_settings.memory,
-                    disk=config.system_settings.disk,
-                    remd_debug=config.workflow.debug,
-                )
-            )
-            # extact target temparture trajetory and last frame
-            extract_ligand_traj = remd_ligand.addFollowOn(
-                ExtractTrajectories(
-                    config.endstate_files.ligand_parameter_filename,
-                    remd_ligand.rv(1),
-                    config.intermidate_args.temperature,
-                )
-            )
-
-            if not workflow.ignore_receptor_endstate:
-                minimization_receptor = remd_complex.addChild(
-                    Simulation(
-                        executable=config.system_settings.executable,
-                        mpi_command=config.system_settings.mpi_command,
-                        num_cores=config.num_cores_per_system.receptor_ncores,
-                        prmtop=config.endstate_files.receptor_parameter_filename,
-                        incrd=config.endstate_files.receptor_coordinate_filename,
-                        input_file=config.inputs["min_mdin"],
-                        restraint_file=config.inputs["empty_restraint"],
-                        directory_args={
-                            "runtype": "minimization",
-                            "filename": "min",
-                            "topology": config.endstate_files.receptor_parameter_filename,
-                            "topdir": config.system_settings.top_directory_path,
-                        },
-                        working_directory=config.system_settings.working_directory,
-                        memory=config.system_settings.memory,
-                        disk=config.system_settings.disk,
-                    )
-                )
-
-                equilibrate_receptor = minimization_receptor.addFollowOn(
-                    REMDSimulation(
-                        executable=config.system_settings.executable,
-                        mpi_command=config.system_settings.mpi_command,
-                        num_cores=config.endstate_method.remd_args.nthreads_receptor,
-                        prmtop=config.endstate_files.receptor_parameter_filename,
-                        incrd=minimization_receptor.rv(0),
-                        input_file=equil_mdins.rv(),
-                        restraint_file=config.inputs["empty_restraint"],
-                        runtype="equil",
-                        ngroups=config.endstate_method.remd_args.ngroups,
-                        directory_args={
-                            "runtype": "equilibration",
-                            "topology": config.endstate_files.receptor_parameter_filename,
-                            "topdir": config.system_settings.top_directory_path,
-                        },
-                        working_directory=config.system_settings.working_directory,
-                        memory=config.system_settings.memory,
-                        disk=config.system_settings.disk,
-                        remd_debug=config.workflow.debug,
-                    )
-                )
-
-                remd_receptor = equilibrate_receptor.addFollowOn(
-                    REMDSimulation(
-                        executable=config.system_settings.executable,
-                        mpi_command=config.system_settings.mpi_command,
-                        num_cores=config.endstate_method.remd_args.nthreads_receptor,
-                        prmtop=config.endstate_files.receptor_parameter_filename,
-                        incrd=equilibrate_receptor.rv(0),
-                        input_file=remd_mdins.rv(),
-                        restraint_file=config.inputs["empty_restraint"],
-                        runtype="remd",
-                        ngroups=config.endstate_method.remd_args.ngroups,
-                        directory_args={
-                            "runtype": "remd",
-                            "topology": config.endstate_files.receptor_parameter_filename,
-                            "topdir": config.system_settings.output_directory_name,
-                        },
-                        working_directory=config.system_settings.working_directory,
-                        memory=config.system_settings.memory,
-                        disk=config.system_settings.disk,
-                        remd_debug=config.workflow.debug,
-                    )
-                )
-                # extact target temparture trajetory and last frame
-                extract_receptor = remd_receptor.addFollowOn(
-                    ExtractTrajectories(
-                        config.endstate_files.receptor_parameter_filename,
-                        remd_receptor.rv(1),
-                        config.intermidate_args.temperature,
-                    )
-                )
-                config.inputs["endstate_receptor_traj"] = extract_receptor.rv(0)
-                config.inputs["endstate_receptor_lastframe"] = extract_receptor.rv(1)
-            # use loaded receptor completed trajectory
-            else:
-                extract_receptor = remd_complex.addChild(
-                    ExtractTrajectories(
-                        config.endstate_files.receptor_parameter_filename,
-                        config.endstate_files.receptor_coordinate_filename,
-                    )
-                )
-                config.inputs["endstate_receptor_traj"] = extract_receptor.rv(0)
-                config.inputs["endstate_receptor_lastframe"] = extract_receptor.rv(1)
-                config.endstate_files.receptor_coordinate_filename = (
-                    extract_receptor.rv(1)
-                )
-
->>>>>>> 478e1a82
     # no endstate run
     else:
         endstate_job = mdins.addFollowOnJobFn(user_defined_endstate, config)
@@ -399,7 +100,6 @@
         config.amber_masks.receptor_mask,
     )
 
-<<<<<<< HEAD
     # create parent job for flat bottom contribution
     flat_bottom_contribution = split_job.addFollowOnJobFn(initilized_jobs)
     # generate Boresch orientational restraints
@@ -407,14 +107,6 @@
         BoreschRestraints(
             complex_prmtop=config.endstate_files.complex_parameter_filename,
             complex_coordinate=endstate_job.rv(0),
-=======
-    config.inputs["ligand_endstate_frame"] = split_job.rv(1)
-    config.inputs["receptor_endstate_frame"] = split_job.rv(0)
-    boresh_restraints = split_job.addChild(
-        BoreschRestraints(
-            complex_prmtop=config.endstate_files.complex_parameter_filename,
-            complex_coordinate=config.inputs["endstate_complex_lastframe"],
->>>>>>> 478e1a82
             restraint_type=config.intermidate_args.restraint_type,
             ligand_mask=config.amber_masks.ligand_mask,
             receptor_mask=config.amber_masks.receptor_mask,
@@ -424,7 +116,6 @@
             K_phiA=config.intermidate_args.max_orientational_restraint,
             K_phiB=config.intermidate_args.max_orientational_restraint,
             K_phiC=config.intermidate_args.max_orientational_restraint,
-<<<<<<< HEAD
         )
     )
     # manage restraints
@@ -436,119 +127,6 @@
             flat_bottom=flat_bottom_template.rv(1),
         )
     ).rv()
-=======
-        )
-    )
-
-    restraints = boresh_restraints.addChild(
-        RestraintMaker(
-            config=config,
-            boresch_restraints=boresh_restraints.rv(),
-            flat_bottom=flat_bottom_template.rv(1),
-        )
-    ).rv()
-
-    # create independent simulation jobs for each system
-    complex_host_jobs = split_job.addFollowOnJobFn(initilized_jobs)
-    completed_endstate_ligand = split_job.addFollowOnJobFn(initilized_jobs)
-    flat_bottom_contribution = split_job.addFollowOnJobFn(initilized_jobs)
-
-    try:
-        completed_endstate_ligand.addChild(minimization_ligand)
-        ligand_simulation_jobs = extract_ligand_traj
-
-    except NameError:
-        ligand_simulation_jobs = split_job.addFollowOnJobFn(initilized_jobs)
-
-    if workflow.end_state_postprocess:
-        complex_coordinate = config.endstate_files.complex_coordinate_filename
-
-        if config.endstate_files.complex_initial_coordinate is not None:
-            complex_coordinate = config.endstate_files.complex_initial_coordinate
-
-        complex_endstate_dirstruct = {
-            "topology": config.endstate_files.complex_parameter_filename,
-            "state_label": "endstate",
-            "traj_charge": 1.0,
-            "extdiel": 78.5,
-            "charge": 1.0,
-            "traj_extdiel": 78.5,
-            "igb": f"igb_{config.intermidate_args.igb_solvent}",
-            "igb_value": config.intermidate_args.igb_solvent,
-            "conformational_restraint": 0.0,
-            "orientational_restraints": 0.0,
-            "runtype": "remd",
-            "traj_state_label": "endstate",
-            "traj_igb": f"igb_{config.intermidate_args.igb_solvent}",
-            "topdir": config.system_settings.top_directory_path,
-            "filename": "state_8_endstate_postprocess",
-            "trajectory_restraint_conrest": 0.0,
-            "trajectory_restraint_orenrest": 0.0,
-        }
-        complex_endstate_postprocess = Simulation(
-            executable="sander.MPI",
-            mpi_command=config.system_settings.mpi_command,
-            num_cores=config.num_cores_per_system.complex_ncores,
-            prmtop=config.endstate_files.complex_parameter_filename,
-            incrd=complex_coordinate,
-            input_file=config.inputs["post_mdin"],
-            restraint_file=config.inputs["flat_bottom_restraint"],
-            directory_args=complex_endstate_dirstruct,
-            system_type="complex",
-            dirstruct="post_process_halo",
-            inptraj=[config.inputs["endstate_complex_traj"]],
-            post_analysis=True,
-            working_directory=config.system_settings.working_directory,
-            memory=config.system_settings.memory,
-            disk=config.system_settings.disk,
-        )
-        complex_simuations.append(complex_endstate_postprocess)
-
-        # Remove Flat Bottom Restraints
-        no_flat_bottom_args = {
-            "topology": config.endstate_files.complex_parameter_filename,
-            "state_label": "no_flat_bottom",
-            "traj_charge": 1.0,
-            "extdiel": 78.5,
-            "charge": 1.0,
-            "traj_extdiel": 78.5,
-            "igb": f"igb_{config.intermidate_args.igb_solvent}",
-            "igb_value": config.intermidate_args.igb_solvent,
-            "conformational_restraint": 0.0,
-            "orientational_restraints": 0.0,
-            "runtype": "remd",
-            "traj_state_label": "no_flat_bottom",
-            "traj_igb": f"igb_{config.intermidate_args.igb_solvent}",
-            "topdir": config.system_settings.top_directory_path,
-            "filename": "state_8_endstate_postprocess",
-            "trajectory_restraint_conrest": 0.0,
-            "trajectory_restraint_orenrest": 0.0,
-        }
-        complex_endstate_no_fb = Simulation(
-            executable="sander.MPI",
-            mpi_command=config.system_settings.mpi_command,
-            num_cores=config.num_cores_per_system.complex_ncores,
-            prmtop=config.endstate_files.complex_parameter_filename,
-            incrd=complex_coordinate,
-            input_file=config.inputs["post_mdin"],
-            restraint_file=config.inputs["empty_restraint"],
-            directory_args=no_flat_bottom_args,
-            system_type="complex",
-            dirstruct="post_process_halo",
-            post_analysis=True,
-            working_directory=config.system_settings.working_directory,
-            memory=config.system_settings.memory,
-            disk=config.system_settings.disk,
-        )
-
-        flat_bottom_simulations.append(complex_endstate_postprocess)
-        flat_bottom_simulations.append(complex_endstate_no_fb)
-
-        ligand_coordiante = config.endstate_files.ligand_coordinate_filename
-
-        if config.endstate_files.ligand_initial_coordinate is not None:
-            ligand_coordiante = config.endstate_files.ligand_initial_coordinate
->>>>>>> 478e1a82
 
     runner_jobs = boresh_restraints.addFollowOnJobFn(initilized_jobs)
 
@@ -595,11 +173,6 @@
     # define max conformational and restraint forces
     max_con_force = max(config.intermidate_args.conformational_restraints_forces)
     max_orien_force = max(config.intermidate_args.orientational_restriant_forces)
-<<<<<<< HEAD
-
-=======
-    ### CB7 round
->>>>>>> 478e1a82
     max_con_exponent = float(
         round(max(config.intermidate_args.exponent_conformational_forces), 3)
     )
@@ -702,26 +275,6 @@
     ):
         exponent_conformational = round(np.log2(con_force), 3)
         exponent_orientational = round(np.log2(orien_force), 3)
-<<<<<<< HEAD
-=======
-        # exponent_conformational = np.log2(con_force)
-        # exponent_orientational = np.log2(orien_force)
-        # exponent_orientational = round(np.log2(orien_force), 4) cyc
-
-        if workflow.add_ligand_conformational_restraints:
-            ligand_window_args = {
-                "topology": config.endstate_files.ligand_parameter_filename,
-                "state_label": "lambda_window",
-                "conformational_restraint": exponent_conformational,
-                "igb": f"igb_{config.intermidate_args.igb_solvent}",
-                "extdiel": 78.5,
-                "charge": 1.0,
-                "igb_value": config.intermidate_args.igb_solvent,
-                "filename": f"state_2_{exponent_conformational}_prod",
-                "runtype": f"Running restraint window, Conformational restraint: {exponent_conformational}",
-                "topdir": config.system_settings.top_directory_path,
-            }
->>>>>>> 478e1a82
 
         # add conformational restraints
         if config.workflow.add_ligand_conformational_restraints:
@@ -731,34 +284,7 @@
             )
 
         if workflow.add_receptor_conformational_restraints:
-<<<<<<< HEAD
             receptor_simulations.setup_apply_restraint_windows(
-=======
-            receptor_window_args = {
-                "topology": config.endstate_files.receptor_parameter_filename,
-                "state_label": "lambda_window",
-                "extdiel": 78.5,
-                "charge": 1.0,
-                "conformational_restraint": exponent_conformational,
-                "igb": f"igb_{config.intermidate_args.igb_solvent}",
-                "igb_value": config.intermidate_args.igb_solvent,
-                "filename": f"state_2_{exponent_conformational}_prod",
-                "runtype": f"Running restraint window, conformational restraint: {exponent_conformational}",
-                "topdir": config.system_settings.top_directory_path,
-            }
-
-            receptor_windows = Simulation(
-                executable=config.system_settings.executable,
-                mpi_command=config.system_settings.mpi_command,
-                num_cores=config.num_cores_per_system.receptor_ncores,
-                prmtop=config.endstate_files.receptor_parameter_filename,
-                incrd=config.inputs["receptor_endstate_frame"],
-                input_file=default_mdin,
-                restraint_file=restraints,
-                directory_args=receptor_window_args,
-                system_type="receptor",
-                dirstruct=ligand_receptor_dirstruct,
->>>>>>> 478e1a82
                 restraint_key=f"receptor_{con_force}_rst",
                 exponent_conformational=exponent_conformational,
             )
@@ -771,15 +297,9 @@
                 exponent_conformational=exponent_conformational,
                 exponent_orientational=exponent_orientational,
             )
-<<<<<<< HEAD
 
     # Flat bottom contribution
     flat_bottom_analysis = flat_bottom_contribution.addChild(
-=======
-            complex_simuations.append(remove_restraints)
-
-    intermidate_complex = complex_host_jobs.addFollowOn(
->>>>>>> 478e1a82
         IntermidateRunner(
             flat_bottom_setup.simulations,
             restraints,
@@ -824,59 +344,9 @@
         )
     )
 
-<<<<<<< HEAD
     intermidate_ligand = runner_jobs.addFollowOn(
         IntermidateRunner(
             ligand_simulations.simulations,
-=======
-    intermidate_flat_bottom = flat_bottom_contribution.addFollowOn(
-        IntermidateRunner(
-            flat_bottom_simulations,
-            restraints,
-            post_process_no_solv_mdin=config.inputs["post_nosolv_mdin"],
-            post_process_mdin=config.inputs["post_mdin"],
-            post_process_distruct="post_process_halo",
-            post_only=workflow.post_analysis_only,
-        )
-    )
-
-    if config.workflow.post_treatment:
-        job.addFollowOnJobFn(
-            consolidate_output,
-            intermidate_ligand.addFollowOn(
-                PostTreatment(
-                    intermidate_ligand.rv(),
-                    config.intermidate_args.temperature,
-                    system="ligand",
-                    max_conformation_force=max_con_exponent,
-                )
-            ).rv(),
-            intermidate_receptor.addFollowOn(
-                PostTreatment(
-                    intermidate_receptor.rv(),
-                    config.intermidate_args.temperature,
-                    system="receptor",
-                    max_conformation_force=max_con_exponent,
-                )
-            ).rv(),
-            intermidate_complex.addFollowOn(
-                PostTreatment(
-                    intermidate_complex.rv(),
-                    config.intermidate_args.temperature,
-                    system="complex",
-                    max_conformation_force=max_con_exponent,
-                    max_orientational_force=max_orien_exponent,
-                )
-            ).rv(),
-            intermidate_flat_bottom.addFollowOn(
-                PostTreatment(
-                    intermidate_flat_bottom.rv(),
-                    config.intermidate_args.temperature,
-                    system="free_flat_bottom",
-                    max_conformation_force=max_con_exponent,
-                )
-            ).rv(),
->>>>>>> 478e1a82
             restraints,
             post_process_no_solv_mdin=config.inputs["post_nosolv_mdin"],
             post_process_mdin=config.inputs["post_mdin"],
@@ -897,7 +367,6 @@
             charge_scaling=True,
         )
 
-<<<<<<< HEAD
         # adaptive process for restraints and ligand charge scaling for ligand system steps.
         ligand_restraints_adaptive_job = intermidate_ligand.addFollowOnJobFn(
             adaptive_lambda_windows,
@@ -940,27 +409,6 @@
         )
 
     return config
-=======
-def get_outdir(job, simulations: List[Simulation], post_only):
-    for simulation in simulations:
-        # only post analysis
-        if post_only:
-            if simulation.inptraj is None:
-                job.log(f"get mdtraj at directory:\n {simulation.output_dir}")
-                try:
-                    simulation.inptraj = os.path.join(
-                        simulation.output_dir,
-                        list(
-                            filter(
-                                lambda file: re.match(r"^.*\.nc$", file),
-                                os.listdir(simulation.output_dir),
-                            )
-                        )[0],
-                    )
-                except:
-                    job.log(f"except clause: ")
-                    job.log(f"old output dir {simulation.output_dir}")
->>>>>>> 478e1a82
 
 
 def update_config(
