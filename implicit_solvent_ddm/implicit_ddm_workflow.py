--- conflicted
+++ resolved
@@ -12,14 +12,6 @@
 from toil.common import Toil
 from toil.job import Job, JobFunctionWrappingJob
 
-<<<<<<< HEAD
-from implicit_solvent_ddm.adaptive_restraints import (
-    run_compute_mbar,
-    run_exponential_averaging,
-)
-from implicit_solvent_ddm.alchemical import alter_topology, split_complex_system
-=======
->>>>>>> 35d96fff
 from implicit_solvent_ddm.config import Config
 from implicit_solvent_ddm.workflow_phases import (
     setup_workflow_components,
@@ -60,434 +52,6 @@
     tuple[Config, Config, Config]
         Updated configuration objects for complex, ligand, and receptor systems
     """
-<<<<<<< HEAD
-
-    workflow = config.workflow
-    # set intermediate mdin files
-    mdins = job.addChildJobFn(get_mdins, config.intermediate_args.mdin_intermediate_file)
-    # fill in intermediate mdin
-    config.inputs["default_mdin"] = mdins.rv(0)
-    config.inputs["no_solvent_mdin"] = mdins.rv(1)
-    config.inputs["post_mdin"] = mdins.rv(2)
-    config.inputs["post_nosolv_mdin"] = mdins.rv(3)
-
-    # write empty restraint.RST
-    empty_restraint = mdins.addChildJobFn(write_empty_restraint)
-    config.inputs["empty_restraint"] = empty_restraint.rv()
-
-    # flat bottom restraints potential restraints
-    flat_bottom_template = mdins.addChild(FlatBottom(config=config))
-
-    config.inputs["flat_bottom_restraint"] = flat_bottom_template.rv(0)
-
-    if workflow.run_endstate_method:
-        if config.endstate_method.endstate_method_type == "remd":
-            endstate_job = mdins.addFollowOnJobFn(run_remd, config)
-            # use loaded receptor completed trajectory
-        # run basic MD
-        else:
-            endstate_job = mdins.addFollowOnJobFn(run_basic_md, config)
-    # no endstate run
-    else:
-        endstate_job = mdins.addFollowOnJobFn(user_defined_endstate, config)
-
-    # split the complex into host and substrate using the endstate lastframe
-    split_job = endstate_job.addFollowOnJobFn(
-        split_complex_system,
-        config.endstate_files.complex_parameter_filename,
-        endstate_job.rv(0),
-        config.amber_masks.ligand_mask,
-        config.amber_masks.receptor_mask,
-    )
-
-    # create parent job for flat bottom contribution
-    #flat_bottom_contribution = split_job.addFollowOnJobFn(initilized_jobs, message="Preparing Flat bottom contribution")
-    # generate Boresch orientational restraints
-    boresh_restraints = split_job.addChild(
-        BoreschRestraints(
-            complex_prmtop=config.endstate_files.complex_parameter_filename,
-            complex_coordinate=endstate_job.rv(0),
-            restraint_type=config.intermediate_args.restraint_type,
-            ligand_mask=config.amber_masks.ligand_mask,
-            receptor_mask=config.amber_masks.receptor_mask,
-            K_r=config.intermediate_args.max_conformational_restraint,
-            K_thetaA=config.intermediate_args.max_orientational_restraint,
-            K_thetaB=config.intermediate_args.max_orientational_restraint,
-            K_phiA=config.intermediate_args.max_orientational_restraint,
-            K_phiB=config.intermediate_args.max_orientational_restraint,
-            K_phiC=config.intermediate_args.max_orientational_restraint,
-        )
-    )
-    # manage restraints
-    restraints = boresh_restraints.addChild(
-        RestraintMaker(
-            config=config,
-            complex_binding_mode=endstate_job.rv(0),
-            boresch_restraints=boresh_restraints.rv(),
-            flat_bottom=flat_bottom_template.rv(1),
-        )
-    ).rv()
-
-    runner_jobs = boresh_restraints.addFollowOnJobFn(initilized_jobs, message="Setup MD simulations")
-
-    # setup system dependent cycle steps
-    complex_simulations = SimulationSetup(
-        config=config,
-        system_type="complex",
-        endstate_traj=endstate_job.rv(1),
-        binding_mode=endstate_job.rv(0),
-        restraints=restraints,
-    )
-
-    receptor_simulations = SimulationSetup(
-        config=config,
-        system_type="receptor",
-        restraints=restraints,
-        binding_mode=split_job.rv(0),
-        endstate_traj=endstate_job.rv(2),
-    )
-    ligand_simulations = SimulationSetup(
-        config=config,
-        system_type="ligand",
-        restraints=restraints,
-        binding_mode=split_job.rv(1),
-        endstate_traj=endstate_job.rv(3),
-    )
-    flat_bottom_setup = SimulationSetup(
-        config=config,
-        system_type="complex",
-        endstate_traj=endstate_job.rv(1),
-        binding_mode=endstate_job.rv(0),
-        restraints=restraints,
-    )
-    if workflow.end_state_postprocess:
-        # Setup EXP ->  flat bottom contribution
-        flat_bottom_setup.setup_post_endstate_simulation(flat_bottom=True)
-        flat_bottom_setup.setup_post_endstate_simulation()
-
-        # Setup endstate post-process analysis at the endstates
-        complex_simulations.setup_post_endstate_simulation(flat_bottom=True)
-        receptor_simulations.setup_post_endstate_simulation()
-        ligand_simulations.setup_post_endstate_simulation()
-
-    # define max conformational and restraint forces
-    max_con_force = max(config.intermediate_args.conformational_restraints_forces)
-    max_orien_force = max(config.intermediate_args.orientational_restraint_forces)
-    max_con_exponent = float(
-        round(max(config.intermediate_args.exponent_conformational_forces), 3)
-    )
-    max_orien_exponent = float(
-        round(max(config.intermediate_args.exponent_orientational_forces), 3)
-    )
-    # interpolate charges of the ligand
-    for index, charge in enumerate(config.intermediate_args.charges_lambda_window):  # type: ignore
-        # IGB=6
-        # scale ligand charges
-        ligand_simulations.setup_ligand_charge_simulation(
-            prmtop=runner_jobs.addChildJobFn(
-                alter_topology,
-                solute_amber_parm=config.endstate_files.ligand_parameter_filename,
-                solute_amber_coordinate=config.endstate_files.ligand_coordinate_filename,
-                ligand_mask=config.amber_masks.ligand_mask,
-                receptor_mask=config.amber_masks.receptor_mask,
-                set_charge=charge,
-            ).rv(),
-            charge=charge,
-            restraint_key=f"ligand_{max_con_force}_rst",
-        )
-        # scale ligand charges within the complex
-        complex_simulations.setup_ligand_charge_simulation(
-            prmtop=runner_jobs.addChildJobFn(
-                alter_topology,
-                solute_amber_parm=config.endstate_files.complex_parameter_filename,
-                solute_amber_coordinate=config.endstate_files.complex_coordinate_filename,
-                ligand_mask=config.amber_masks.ligand_mask,
-                receptor_mask=config.amber_masks.receptor_mask,
-                set_charge=charge,
-            ).rv(),
-            charge=charge,
-            restraint_key=f"complex_{max_con_force}_{max_orien_force}_rst",
-        )
-
-    # desolvation of receptor only
-    if workflow.remove_GB_solvent_receptor:
-        receptor_simulations.setup_remove_gb_solvent_simulation(
-            restraint_key=f"receptor_{max_con_force}_rst",
-            prmtop=config.endstate_files.receptor_parameter_filename,
-        )
-
-    # exclusions turned on, no electrostatics and in gas phase
-    if workflow.complex_ligand_exclusions:
-        complex_simulations.setup_remove_gb_solvent_simulation(
-            restraint_key=f"complex_{max_con_force}_{max_orien_force}_rst",
-            prmtop=runner_jobs.addChildJobFn(
-                alter_topology,
-                solute_amber_parm=config.endstate_files.complex_parameter_filename,
-                solute_amber_coordinate=config.endstate_files.complex_coordinate_filename,
-                ligand_mask=config.amber_masks.ligand_mask,
-                receptor_mask=config.amber_masks.receptor_mask,
-                set_charge=0.0,
-                exculsions=True,
-            ).rv(),
-        )
-
-    # Turn on LJ potentials bewteen ligand and host. (IGB=6 and ligand charge = 0)
-    if workflow.complex_turn_off_exclusions:
-        complex_simulations.setup_lj_interations_simulation(
-            restraint_key=f"complex_{max_con_force}_{max_orien_force}_rst",
-            prmtop=runner_jobs.addChildJobFn(
-                alter_topology,
-                solute_amber_parm=config.endstate_files.complex_parameter_filename,
-                solute_amber_coordinate=config.endstate_files.complex_coordinate_filename,
-                ligand_mask=config.amber_masks.ligand_mask,
-                receptor_mask=config.amber_masks.receptor_mask,
-                set_charge=0.0,
-            ).rv(),
-        )
-    # turn on GB solvent
-    if workflow.gb_extdiel_windows:
-        # create complex with ligand electrostatics = 0
-        complex_ligand_no_charge = runner_jobs.addChildJobFn(
-            alter_topology,
-            solute_amber_parm=config.endstate_files.complex_parameter_filename,
-            solute_amber_coordinate=config.endstate_files.complex_coordinate_filename,
-            ligand_mask=config.amber_masks.ligand_mask,
-            receptor_mask=config.amber_masks.receptor_mask,
-            set_charge=0.0,
-        ).rv()
-        # interpolate GB external dielectric constant
-        for dielectric in config.intermediate_args.gb_extdiel_windows:
-            complex_simulations.setup_gb_external_dielectric(
-                restraint_key=f"complex_{max_con_force}_{max_orien_force}_rst",
-                prmtop=complex_ligand_no_charge,
-                extdiel=dielectric,
-                mdin=runner_jobs.addChildJobFn(
-                    generate_extdiel_mdin,
-                    user_mdin_ID=config.intermediate_args.mdin_intermediate_file,
-                    gb_extdiel=dielectric,
-                ).rv(),
-            )
-
-    # lambda window interate through conformational and orientational restraint forces
-    # create a new list for exponent_conformational_forces and exponent_orientational_forces
-    config.intermediate_args.exponent_conformational_forces_list = []
-    config.intermediate_args.exponent_orientational_forces_list = []
-    for con_force, orien_force in zip(
-        config.intermediate_args.conformational_restraints_forces,
-        config.intermediate_args.orientational_restraint_forces,
-    ):
-
-
-        exponent_conformational = round(np.log2(con_force), 3)
-        exponent_orientational = round(np.log2(orien_force), 3)
-
-        config.intermediate_args.exponent_conformational_forces_list.append(exponent_conformational)
-        config.intermediate_args.exponent_orientational_forces_list.append(exponent_orientational)
-
-        # add conformational restraints
-        if config.workflow.add_ligand_conformational_restraints:
-            ligand_simulations.setup_apply_restraint_windows(
-                restraint_key=f"ligand_{con_force}_rst",
-                exponent_conformational=exponent_conformational,
-            )
-
-        if workflow.add_receptor_conformational_restraints:
-            receptor_simulations.setup_apply_restraint_windows(
-                restraint_key=f"receptor_{con_force}_rst",
-                exponent_conformational=exponent_conformational,
-            )
-
-        # slowly remove conformational and orientational restraints
-        # turn back on ligand charges
-        if workflow.complex_remove_restraint and max_con_force != con_force:
-            complex_simulations.setup_apply_restraint_windows(
-                restraint_key=f"complex_{con_force}_{orien_force}_rst",
-                exponent_conformational=exponent_conformational,
-                exponent_orientational=exponent_orientational,
-            )
-
-
-    # place the binding models within the config.inputs dictionary
-    updated_config = runner_jobs.addChildJobFn(
-        update_config, config, endstate_job.rv(0), split_job.rv(0), split_job.rv(1)
-    ).rv()
-    md_jobs = runner_jobs.addFollowOnJobFn(initilized_jobs, message="Running MD simulations")
-
-    # Flat bottom contribution
-    flat_bottom_analysis = md_jobs.addChild(
-        IntermidateRunner(
-            flat_bottom_setup.simulations,
-            restraints,
-            post_process_no_solv_mdin=config.inputs["post_nosolv_mdin"],
-            post_process_mdin=config.inputs["post_mdin"],
-            post_process_distruct="post_process_halo",
-            post_only=False,
-            config=config,
-        )
-    )
-    # Perform post-analysis for flat bottom 
-    post_analysis_flat_bottom = flat_bottom_analysis.addFollowOn(
-        IntermidateRunner(
-            flat_bottom_setup.simulations,
-            restraints,
-            post_process_no_solv_mdin=config.inputs["post_nosolv_mdin"],
-            post_process_mdin=config.inputs["post_mdin"],
-            post_process_distruct="post_process_halo",
-            config=config,
-            post_only=True,
-        )
-    )
-    
-    # perform exponntial averaging -> flat bottom restraint contribution
-    flat_bottom_exp = post_analysis_flat_bottom.addFollowOnJobFn(
-        run_exponential_averaging,
-        system_runner=post_analysis_flat_bottom.rv(),
-        temperature=config.intermediate_args.temperature,
-    )
-
-    # Run all initial left and right side MD cycle steps.
-    intermediate_complex = md_jobs.addChild(
-        IntermidateRunner(
-            complex_simulations.simulations,
-            restraints,
-            post_process_no_solv_mdin=config.inputs["post_nosolv_mdin"],
-            post_process_mdin=config.inputs["post_mdin"],
-            post_process_distruct="post_process_halo",
-            post_only=False,
-            config=updated_config,
-        )
-    )
-    intermediate_receptor = md_jobs.addChild(
-        IntermidateRunner(
-            receptor_simulations.simulations,
-            restraints,
-            post_process_no_solv_mdin=config.inputs["post_nosolv_mdin"],
-            post_process_mdin=config.inputs["post_mdin"],
-            post_process_distruct="post_process_apo",
-            post_only=False,
-            config=updated_config,
-        )
-    )
-
-    intermediate_ligand = md_jobs.addChild(
-        IntermidateRunner(
-            ligand_simulations.simulations,
-            restraints,
-            post_process_no_solv_mdin=config.inputs["post_nosolv_mdin"],
-            post_process_mdin=config.inputs["post_mdin"],
-            post_process_distruct="post_process_apo",
-            post_only=False,
-            config=updated_config,
-        )
-    )
-    # Job holder for MD jobs completed
-    MD_jobs_completed = md_jobs.addFollowOnJobFn(initilized_jobs, message="Completed MD simulations-moving to post-processing")
-
-    # Once MD jobs are completed, perform post-analysis
-    post_analyses_intermediate_complex = MD_jobs_completed.addChild(
-        IntermidateRunner(
-            complex_simulations.simulations,
-            restraints,
-            post_process_no_solv_mdin=config.inputs["post_nosolv_mdin"],
-            post_process_mdin=config.inputs["post_mdin"],
-            post_process_distruct="post_process_halo",
-            post_only=True,
-            config=updated_config,
-        )
-    )
-    post_analyses_intermediate_receptor = MD_jobs_completed.addChild(
-        IntermidateRunner(
-            receptor_simulations.simulations,
-            restraints,
-            post_process_no_solv_mdin=config.inputs["post_nosolv_mdin"],
-            post_process_mdin=config.inputs["post_mdin"],
-            post_process_distruct="post_process_apo",
-            post_only=True,
-            config=updated_config,
-        )
-    )
-    post_analyses_intermediate_ligand = MD_jobs_completed.addChild(
-        IntermidateRunner(
-            ligand_simulations.simulations,
-            restraints,
-            post_process_no_solv_mdin=config.inputs["post_nosolv_mdin"],
-            post_process_mdin=config.inputs["post_mdin"],
-            post_process_distruct="post_process_apo",
-            post_only=True,
-            config=updated_config,
-        )
-    )
-    # Get all the completed post-analysis jobs
-    completed_post_analysis_jobs = MD_jobs_completed.addFollowOnJobFn(initilized_jobs, message="Completed post-analysis")
-
-    if workflow.run_post_analysis:
-        complex_mbar_job = completed_post_analysis_jobs.addFollowOnJobFn(
-            run_compute_mbar,
-            post_analyses_intermediate_complex.rv(),
-            updated_config,
-            "complex",
-        )
-        ligand_mbar_job = complex_mbar_job.addFollowOnJobFn(
-            run_compute_mbar,
-            post_analyses_intermediate_ligand.rv(),
-            updated_config,
-            "ligand",
-        )
-        receptor_mbar_job = ligand_mbar_job.addFollowOnJobFn(
-            run_compute_mbar,
-            post_analyses_intermediate_receptor.rv(),
-            updated_config,
-            "receptor",
-        )
-        
-        # Once reached, we are done just export results :)
-        if workflow.consolidate_output:
-            job.addFollowOn(
-                ConsolidateData(
-                    complex_adative_run=complex_mbar_job.rv(),
-                    ligand_adaptive_run=ligand_mbar_job.rv(),
-                    receptor_adaptive_run=receptor_mbar_job.rv(),
-                    flat_botton_run=flat_bottom_exp.rv(),
-                    temperature=config.intermediate_args.temperature,
-                    max_conformation_force=max_con_exponent,
-                    max_orientational_force=max_orien_exponent,
-                    boresch_df=restraints,
-                    complex_filename=config.endstate_files.complex_parameter_filename,
-                    ligand_filename=config.endstate_files.ligand_parameter_filename,
-                    receptor_filename=config.endstate_files.receptor_parameter_filename,
-                    working_path=config.system_settings.cache_directory_output,
-                    plot_overlap_matrix=config.workflow.plot_overlap_matrix,
-                )
-            )
-        return (
-            complex_mbar_job.rv(),
-            ligand_mbar_job.rv(),
-            receptor_mbar_job.rv()
-        ),
-        
-
-    return config
-
-
-def update_config(
-    job,
-    config: Config,
-    complex_binding_mode,
-    receptor_binding_mode,
-    ligand_binding_mode,
-):
-    config.inputs["endstate_complex_lastframe"] = complex_binding_mode
-    config.inputs["receptor_endstate_frame"] = receptor_binding_mode
-    config.inputs["ligand_endstate_frame"] = ligand_binding_mode
-
-    return config
-
-
-def initilized_jobs(job, message:str):
-    "Place holder to schedule jobs for MD and post-processing"
-    job.fileStore.logToMaster(message)
-    return
-=======
     
     # Phase 1: Setup and Preparation
     setup_jobs = setup_workflow_components(job, config)
@@ -547,7 +111,6 @@
     )
     
     return workflow_complete
->>>>>>> 35d96fff
 
 
 def main():
