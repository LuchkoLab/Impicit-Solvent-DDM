# from implicit_solvent_ddm.remd import run_remd
import itertools
import logging
import os
import os.path
import re
import sys
import time
from copy import deepcopy
from pathlib import Path
from platform import system_alias

import numpy as np
import pandas as pd
import yaml
from toil.common import Toil
from toil.job import Job, JobFunctionWrappingJob

from implicit_solvent_ddm.alchemical import (get_intermidate_parameter_files,
                                             split_complex_system)
# from implicit_solvent_ddm.alchemical import (get_intermidate_parameter_files,
#                                              split_complex_system)
from implicit_solvent_ddm.config import Config
from implicit_solvent_ddm.mdin import get_mdins
from implicit_solvent_ddm.postTreatment import (PostTreatment,
                                                consolidate_output)
from implicit_solvent_ddm.restraints import (RestraintMaker,
                                             get_flat_bottom_restraints,
                                             write_empty_restraint)
from implicit_solvent_ddm.runner import IntermidateRunner
from implicit_solvent_ddm.simulations import (ExtractTrajectories,
                                              REMDSimulation, Simulation)

working_directory = os.getcwd()


def ddm_workflow(job: JobFunctionWrappingJob, config: Config):

    ligand_simulations = []
    receptor_simuations = []
    complex_simuations = []
    workflow = config.workflow
    ligand_receptor_dirstruct = "dirstruct_apo"
    complex_dirstruct = "dirstruct_halo"

    setup_inputs = job.wrapJobFn(
        get_intermidate_parameter_files,
        config.endstate_files.complex_parameter_filename,
        config.endstate_files.complex_coordinate_filename,
        config.amber_masks.ligand_mask,
        config.amber_masks.receptor_mask,
    )
    job.addChild(setup_inputs)

    # config.inputs["ligand_no_vdw_ID"] = setup_inputs.rv(0)
    # config.inputs["receptor_no_vdw_ID"] = setup_inputs.rv(2)
    config.inputs["ligand_no_charge_parm_ID"] = setup_inputs.rv(0)
    config.inputs["complex_ligand_no_charge_ID"] = setup_inputs.rv(1)
    config.inputs["complex_no_ligand_interaction_ID"] = setup_inputs.rv(2)

    # fill in intermidate mdin
    mdins = setup_inputs.addChildJobFn(
        get_mdins, config.intermidate_args.mdin_intermidate_config
    )

    # set intermidate mdin files
    config.inputs["default_mdin"] = mdins.rv(0)
    config.inputs["no_solvent_mdin"] = mdins.rv(1)
    config.inputs["post_mdin"] = mdins.rv(2)
    config.inputs["post_nosolv_mdin"] = mdins.rv(3)
    default_mdin = mdins.rv(0)
    mdin_no_solv = mdins.rv(1)
    # write empty restraint.RST
    empty_restraint = setup_inputs.addChildJobFn(write_empty_restraint)
    config.inputs["empty_restraint"] = empty_restraint.rv()
    # flat bottom restraints potential restraints
    flat_bottom_template = setup_inputs.addChildJobFn(
        get_flat_bottom_restraints,
        config.endstate_files.complex_parameter_filename,
        config.endstate_files.complex_coordinate_filename,
        config.endstate_method.flat_bottom_restraints,
    )

    config.inputs["flat_bottom_restraint"] = flat_bottom_template.rv()

    if workflow.run_endstate_method:

        endstate_method = setup_inputs.addFollowOnJobFn(initilized_jobs)

        if config.endstate_method.endstate_method_type == "remd":

            # run endstate method for complex system
            minimization_complex = Simulation(
                config.system_settings.executable,
                config.system_settings.mpi_command,
                config.num_cores_per_system.complex_ncores,
                config.endstate_files.complex_parameter_filename,
                config.endstate_files.complex_coordinate_filename,
                config.inputs["min_mdin"],
                config.inputs["flat_bottom_restraint"],
                {
                    "runtype": "minimization",
                    "filename": "min",
                    "topology": config.endstate_files.complex_parameter_filename,
                },
                system_type="complex",
                memory=config.system_settings.memory,
                disk=config.system_settings.disk,
            )
            endstate_method.addChild(minimization_complex)

            # config.endstate_method.remd_args.nthreads
            equilibrate_complex = minimization_complex.addFollowOn(
                REMDSimulation(
                    config.system_settings.executable,
                    config.system_settings.mpi_command,
                    config.endstate_method.remd_args.nthreads_complex,
                    config.endstate_files.complex_parameter_filename,
                    minimization_complex.rv(0),
                    config.endstate_method.remd_args.equilibration_replica_mdins,
                    config.inputs["flat_bottom_restraint"],
                    "equil",
                    config.endstate_method.remd_args.ngroups,
                    {
                        "runtype": "equilibration",
                        "topology": config.endstate_files.complex_parameter_filename,
                    },
                    memory=config.system_settings.memory,
                    disk=config.system_settings.disk,
                )
            )

            remd_complex = equilibrate_complex.addFollowOn(
                REMDSimulation(
                    config.system_settings.executable,
                    config.system_settings.mpi_command,
                    config.endstate_method.remd_args.nthreads_complex,
                    config.endstate_files.complex_parameter_filename,
                    equilibrate_complex.rv(0),
                    config.endstate_method.remd_args.remd_mdins,
                    config.inputs["flat_bottom_restraint"],
                    "remd",
                    config.endstate_method.remd_args.ngroups,
                    directory_args={
                        "runtype": "remd",
                        "topology": config.endstate_files.complex_parameter_filename,
                    },
                    memory=config.system_settings.memory,
                    disk=config.system_settings.disk,
                )
            )

            # extact target temparture trajetory and last frame
            extract_complex = remd_complex.addFollowOn(
                ExtractTrajectories(
                    config.endstate_files.complex_parameter_filename,
                    remd_complex.rv(1),
                    config.endstate_method.remd_args.target_temperature,
                )
            )

            config.inputs["endstate_complex_traj"] = extract_complex.rv(0)
            config.inputs["endstate_complex_lastframe"] = extract_complex.rv(1)
            # run minimization at the end states for ligand system only

            minimization_ligand = endstate_method.addChild(
                Simulation(
                    config.system_settings.executable,
                    config.system_settings.mpi_command,
                    config.num_cores_per_system.ligand_ncores,
                    config.endstate_files.ligand_parameter_filename,
                    config.endstate_files.ligand_coordinate_filename,
                    config.inputs["min_mdin"],
                    config.inputs["empty_restraint"],
                    {
                        "runtype": "minimization",
                        "filename": "min",
                        "topology": config.endstate_files.ligand_parameter_filename,
                    },
                    system_type="ligand",
                    memory=config.system_settings.memory,
                    disk=config.system_settings.disk,
                )
            )

            equilibrate_ligand = minimization_ligand.addFollowOn(
                REMDSimulation(
                    config.system_settings.executable,
                    config.system_settings.mpi_command,
                    config.endstate_method.remd_args.nthreads_ligand,
                    config.endstate_files.ligand_parameter_filename,
                    minimization_ligand.rv(0),
                    config.endstate_method.remd_args.equilibration_replica_mdins,
                    config.inputs["empty_restraint"],
                    "equil",
                    config.endstate_method.remd_args.ngroups,
                    directory_args={
                        "runtype": "equilibration",
                        "topology": config.endstate_files.ligand_parameter_filename,
                    },
                    memory=config.system_settings.memory,
                    disk=config.system_settings.disk,
                )
            )

            remd_ligand = equilibrate_ligand.addFollowOn(
                REMDSimulation(
                    config.system_settings.executable,
                    config.system_settings.mpi_command,
                    config.endstate_method.remd_args.nthreads_ligand,
                    config.endstate_files.ligand_parameter_filename,
                    equilibrate_ligand.rv(0),
                    config.endstate_method.remd_args.remd_mdins,
                    config.inputs["empty_restraint"],
                    "remd",
                    config.endstate_method.remd_args.ngroups,
                    directory_args={
                        "runtype": "remd",
                        "topology": config.endstate_files.ligand_parameter_filename,
                    },
                    memory=config.system_settings.memory,
                    disk=config.system_settings.disk,
                )
            )

            # extact target temparture trajetory and last frame
            extract_ligand = remd_ligand.addFollowOn(
                ExtractTrajectories(
                    config.endstate_files.ligand_parameter_filename,
                    remd_ligand.rv(1),
                    config.endstate_method.remd_args.target_temperature,
                )
            )
            config.inputs["endstate_ligand_traj"] = extract_ligand.rv(0)
            config.inputs["endstate_ligand_lastframe"] = extract_ligand.rv(1)

            if not workflow.ignore_receptor_endstate:
                minimization_receptor = endstate_method.addChild(
                    Simulation(
                        config.system_settings.executable,
                        config.system_settings.mpi_command,
                        config.num_cores_per_system.receptor_ncores,
                        config.endstate_files.receptor_parameter_filename,
                        config.endstate_files.receptor_coordinate_filename,
                        config.inputs["min_mdin"],
                        config.inputs["empty_restraint"],
                        {
                            "runtype": "minimization",
                            "filename": "min",
                            "topology": config.endstate_files.receptor_parameter_filename,
                        },
                        system_type="receptor",
                        memory=config.system_settings.memory,
                        disk=config.system_settings.disk,
                    )
                )

                equilibrate_receptor = minimization_receptor.addFollowOn(
                    REMDSimulation(
                        config.system_settings.executable,
                        config.system_settings.mpi_command,
                        config.endstate_method.remd_args.nthreads_receptor,
                        config.endstate_files.receptor_parameter_filename,
                        minimization_receptor.rv(0),
                        config.endstate_method.remd_args.equilibration_replica_mdins,
                        config.inputs["empty_restraint"],
                        "equil",
                        config.endstate_method.remd_args.ngroups,
                        {
                            "runtype": "equilibration",
                            "topology": config.endstate_files.receptor_parameter_filename,
                        },
                        memory=config.system_settings.memory,
                        disk=config.system_settings.disk,
                    )
                )

                remd_receptor = equilibrate_receptor.addFollowOn(
                    REMDSimulation(
                        config.system_settings.executable,
                        config.system_settings.mpi_command,
                        config.endstate_method.remd_args.nthreads_receptor,
                        config.endstate_files.receptor_parameter_filename,
                        equilibrate_receptor.rv(0),
                        config.endstate_method.remd_args.remd_mdins,
                        config.inputs["empty_restraint"],
                        "remd",
                        config.endstate_method.remd_args.ngroups,
                        directory_args={
                            "runtype": "remd",
                            "topology": config.endstate_files.receptor_parameter_filename,
                        },
                        memory=config.system_settings.memory,
                        disk=config.system_settings.disk,
                    )
                )

                # extact target temparture trajetory and last frame
                extract_receptor = remd_receptor.addFollowOn(
                    ExtractTrajectories(
                        config.endstate_files.receptor_parameter_filename,
                        remd_receptor.rv(1),
                        config.endstate_method.remd_args.target_temperature,
                    )
                )
                config.inputs["endstate_receptor_traj"] = extract_receptor.rv(0)
                config.inputs["endstate_receptor_lastframe"] = extract_receptor.rv(1)

    # fill in orientational and conformational forces within templates
    else:
        endstate_method = setup_inputs.addFollowOn(
            ExtractTrajectories(
                config.endstate_files.complex_parameter_filename,
                config.endstate_files.complex_coordinate_filename,
            )
        )
        config.inputs["endstate_complex_traj"] = endstate_method.rv(0)
        config.inputs["endstate_complex_lastframe"] = endstate_method.rv(1)
        ligand_extract = endstate_method.addChild(
            ExtractTrajectories(
                config.endstate_files.ligand_parameter_filename,
                config.endstate_files.ligand_coordinate_filename,
            )
        )
        config.inputs["endstate_ligand_traj"] = ligand_extract.rv(0)
        config.inputs["endstate_ligand_lastframe"] = ligand_extract.rv(1)

        receptor_extract = endstate_method.addChild(
            ExtractTrajectories(
                config.endstate_files.receptor_parameter_filename,
                config.endstate_files.receptor_coordinate_filename,
            )
        )
        config.inputs["endstate_receptor_traj"] = receptor_extract.rv(0)
        config.inputs["endstate_receptor_lastframe"] = receptor_extract.rv(1)

    # split the coordinates from endstate simulations complex
    split_job = endstate_method.addFollowOnJobFn(
        split_complex_system,
        config.endstate_files.complex_parameter_filename,
        config.inputs["endstate_complex_lastframe"],
        config.amber_masks.ligand_mask,
        config.amber_masks.receptor_mask,
    )

    config.inputs["ligand_endstate_frame"] = split_job.rv(1)
    config.inputs["receptor_endstate_frame"] = split_job.rv(0)

    # create orientational and conformational restraints

    restraints = split_job.addChild(RestraintMaker(config=config)).rv()

    md_jobs = split_job.addFollowOnJobFn(initilized_jobs)

    if workflow.end_state_postprocess:
        complex_coordinate = config.endstate_files.complex_coordinate_filename

        if config.endstate_files.complex_initial_coordinate is not None:
            complex_coordinate = config.endstate_files.complex_initial_coordinate

        complex_endstate_dirstruct = {
            "topology": config.endstate_files.complex_parameter_filename,
            "state_label": "endstate",
            "igb": f"igb_{config.intermidate_args.igb_solvent}",
            "conformational_restraint": 0.0,
            "orientational_restraints": 0.0,
            "state_level": 0.0,
            "runtype": "remd",
            "traj_state_label": "endstate",
            "traj_igb": f"igb_{config.intermidate_args.igb_solvent}",
            "filename": "state_8_endstate_postprocess",
            "trajectory_restraint_conrest": 0.0,
            "trajectory_restraint_orenrest": 0.0,
        }
        complex_endstate_postprocess = Simulation(
            config.system_settings.executable,
            config.system_settings.mpi_command,
            config.num_cores_per_system.complex_ncores,
            config.endstate_files.complex_parameter_filename,
            complex_coordinate,
            config.inputs["post_mdin"],
            config.inputs["flat_bottom_restraint"],
            directory_args=complex_endstate_dirstruct,
            system_type="complex",
            dirstruct="post_process_halo",
            inptraj=[config.inputs["endstate_complex_traj"]],
            memory=config.system_settings.memory,
            disk=config.system_settings.disk,
        )
        ligand_simulations.append(complex_endstate_postprocess)

        ligand_coordiante = config.endstate_files.ligand_coordinate_filename

        if config.endstate_files.ligand_initial_coordinate is not None:
            ligand_coordiante = config.endstate_files.ligand_initial_coordinate

        ligand_endstate_dirstruct = {
            "topology": config.endstate_files.ligand_parameter_filename,
            "state_label": "endstate",
            "igb": f"igb_{config.intermidate_args.igb_solvent}",
            "conformational_restraint": 0.0,
            "orientational_restraints": 0.0,
            "state_level": 0.0,
            "runtype": "remd",
            "state_level": 0.0,
            "runtype": "remd",
            "traj_state_label": "endstate",
            "traj_igb": f"igb_{config.intermidate_args.igb_solvent}",
            "filename": "state_2_endstate_postprocess",
            "trajectory_restraint_conrest": 0.0,
        }

        ligand_endstate_postprocess = Simulation(
            config.system_settings.executable,
            config.system_settings.mpi_command,
            config.num_cores_per_system.ligand_ncores,
            config.endstate_files.ligand_parameter_filename,
            ligand_coordiante,
            config.inputs["post_mdin"],
            config.inputs["empty_restraint"],
            directory_args=ligand_endstate_dirstruct,
            system_type="ligand",
            dirstruct="post_process_apo",
            inptraj=[config.inputs["endstate_ligand_traj"]],
            memory=config.system_settings.memory,
            disk=config.system_settings.disk,
        )
        ligand_simulations.append(ligand_endstate_postprocess)

        receptor_coordiate = config.endstate_files.receptor_coordinate_filename
        if config.endstate_files.receptor_initial_coordinate is not None:
            receptor_coordiate = config.endstate_files.receptor_initial_coordinate

        job.log(f"RECEPTOR coordinate {receptor_coordiate}")
        receptor_endstate_dirstruct = {
            "topology": config.endstate_files.receptor_parameter_filename,
            "state_label": "endstate",
            "igb": f"igb_{config.intermidate_args.igb_solvent}",
            "conformational_restraint": 0.0,
            "orientational_restraints": 0.0,
            "state_level": 0.0,
            "runtype": "remd",
            "state_level": 0.0,
            "runtype": "remd",
            "traj_state_label": "endstate",
            "traj_igb": f"igb_{config.intermidate_args.igb_solvent}",
            "filename": "state_2_endstate_postprocess",
            "trajectory_restraint_conrest": 0.0,
        }
        receptor_endstate_postprocess = Simulation(
            config.system_settings.executable,
            config.system_settings.mpi_command,
            config.num_cores_per_system.receptor_ncores,
            config.endstate_files.receptor_parameter_filename,
            receptor_coordiate,
            config.inputs["post_mdin"],
            config.inputs["empty_restraint"],
            directory_args=receptor_endstate_dirstruct,
            system_type="receptor",
            dirstruct="post_process_apo",
            inptraj=[config.inputs["endstate_receptor_traj"]],
            memory=config.system_settings.memory,
            disk=config.system_settings.disk,
        )
        ligand_simulations.append(receptor_endstate_postprocess)
    # turning off the solvent for ligand simulation, set max force of conformational restraints
    # define max conformational and restraint forces
    max_con_force = max(config.intermidate_args.conformational_restraints_forces)
    max_orien_force = max(config.intermidate_args.orientational_restriant_forces)

    max_con_exponent = float(
        max(config.intermidate_args.exponent_conformational_forces)
    )
    max_orien_exponent = float(
        max(config.intermidate_args.exponent_orientational_forces)
    )

    if workflow.remove_GB_solvent_ligand:
        no_solv_args = {
            "topology": config.endstate_files.ligand_parameter_filename,
            "state_label": "no_gb",
            "conformational_restraint": max_con_exponent,
            "igb": "igb_6",
            "state_level": 0.0,
            "filename": "state_4_prod",
            "runtype": f"Running production Simulation in state 4 (No GB). Max conformational force: {max_con_force} ",
        }
        no_solv_ligand = Simulation(
            config.system_settings.executable,
            config.system_settings.mpi_command,
            config.num_cores_per_system.ligand_ncores,
            config.endstate_files.ligand_parameter_filename,
            config.inputs["ligand_endstate_frame"],
            input_file=mdin_no_solv,
            restraint_file=restraints,
            directory_args=no_solv_args.copy(),
            system_type="ligand",
            dirstruct=ligand_receptor_dirstruct,
            restraint_key=f"ligand_{max_con_force}_rst",
            memory=config.system_settings.memory,
            disk=config.system_settings.disk,
        )
        ligand_simulations.append(no_solv_ligand)

    if workflow.remove_ligand_charges:
        ligand_no_charge_args = {
            "topology": config.endstate_files.ligand_parameter_filename,
            "state_label": "no_charges",
            "conformational_restraint": max_con_exponent,
            "igb": "igb_6",
            "filename": "state_5_prod",
            "runtype": "Production Simulation. In vacuum and ligand charges set to 0",
        }

        ligand_no_charge = Simulation(
            config.system_settings.executable,
            config.system_settings.mpi_command,
            config.num_cores_per_system.ligand_ncores,
            config.inputs["ligand_no_charge_parm_ID"],
            config.inputs["ligand_endstate_frame"],
            mdin_no_solv,
            restraints,
            directory_args=ligand_no_charge_args,
            system_type="ligand",
            dirstruct=ligand_receptor_dirstruct,
            restraint_key=f"ligand_{max_con_force}_rst",
            memory=config.system_settings.memory,
            disk=config.system_settings.disk,
        )
        # ligand_jobs.addChild(ligand_no_charge)

        ligand_simulations.append(ligand_no_charge)

    if workflow.remove_GB_solvent_receptor:
        no_solv_args_receptor = {
            "topology": config.endstate_files.receptor_parameter_filename,
            "state_label": "no_gb",
            "conformational_restraint": max_con_exponent,
            "igb": "igb_6",
            "filename": "state_4_prod",
            "runtype": "Running production simulation in state 4: Receptor only",
        }
        no_solv_receptor = Simulation(
            config.system_settings.executable,
            config.system_settings.mpi_command,
            config.num_cores_per_system.receptor_ncores,
            config.endstate_files.receptor_parameter_filename,
            config.inputs["receptor_endstate_frame"],
            mdin_no_solv,
            restraint_file=restraints,
            directory_args=no_solv_args_receptor,
            system_type="receptor",
            dirstruct=ligand_receptor_dirstruct,
            restraint_key=f"receptor_{max_con_force}_rst",
            memory=config.system_settings.memory,
            disk=config.system_settings.disk,
        )
        ligand_simulations.append(no_solv_receptor)

    # Exclusions turned on, no electrostatics, in gas phase
    if workflow.complex_ligand_exclusions:
        complex_ligand_exclusions_args = {
            "topology": config.endstate_files.complex_parameter_filename,
            "state_label": "no_interactions",
            "igb": "igb_6",
            "conformational_restraint": max_con_exponent,
            "orientational_restraints": max_orien_exponent,
            "filename": "state_7_prod",
            "runtype": "Running production simulation in state 7: No iteractions with receptor/guest and in vacuum",
        }
        complex_no_interactions = Simulation(
            config.system_settings.executable,
            config.system_settings.mpi_command,
            config.num_cores_per_system.complex_ncores,
            config.inputs["complex_no_ligand_interaction_ID"],
            config.inputs["endstate_complex_lastframe"],
            mdin_no_solv,
            restraint_file=restraints,
            directory_args=complex_ligand_exclusions_args,
            system_type="complex",
            dirstruct=complex_dirstruct,
            restraint_key=f"complex_{max_con_force}_{max_orien_force}_rst",
            memory=config.system_settings.memory,
            disk=config.system_settings.disk,
        )

        ligand_simulations.append(complex_no_interactions)

    # No electrostatics and in the gas phase
    if workflow.complex_turn_off_exclusions:
        complex_turn_off_exclusions_args = {
            "topology": config.endstate_files.complex_parameter_filename,
            "state_label": "interactions",
            "igb": "igb_6",
            "conformational_restraint": max_con_exponent,
            "orientational_restraints": max_orien_exponent,
            "filename": "state_7a_prod",
            "runtype": "Running production simulation in state 7a: Turing back on interactions with recetor and guest in vacuum",
        }
        complex_no_electrostatics = Simulation(
            config.system_settings.executable,
            config.system_settings.mpi_command,
            config.num_cores_per_system.complex_ncores,
            config.inputs["complex_ligand_no_charge_ID"],
            config.inputs["endstate_complex_lastframe"],
            mdin_no_solv,
            restraint_file=restraints,
            directory_args=complex_turn_off_exclusions_args,
            system_type="complex",
            dirstruct=complex_dirstruct,
            restraint_key=f"complex_{max_con_force}_{max_orien_force}_rst",
            memory=config.system_settings.memory,
            disk=config.system_settings.disk,
        )
        ligand_simulations.append(complex_no_electrostatics)

    # Turn on ligand charges/vacuum
    if workflow.complex_turn_on_ligand_charges:
        complex_turn_on_ligand_charges_args = {
            "topology": config.endstate_files.complex_parameter_filename,
            "state_label": "electrostatics",
            "igb": "igb_6",
            "conformational_restraint": max_con_exponent,
            "orientational_restraints": max_orien_exponent,
            "filename": "state_7b_prod",
            "runtype": "Running production simulation in state 7b: Turning back on ligand charges, still in vacuum",
        }
        complex_turn_on_ligand_charges = Simulation(
            config.system_settings.executable,
            config.system_settings.mpi_command,
            config.num_cores_per_system.complex_ncores,
            config.endstate_files.complex_parameter_filename,
            config.inputs["endstate_complex_lastframe"],
            mdin_no_solv,
            restraint_file=restraints,
            directory_args=complex_turn_on_ligand_charges_args,
            system_type="complex",
            dirstruct=complex_dirstruct,
            restraint_key=f"complex_{max_con_force}_{max_orien_force}_rst",
            memory=config.system_settings.memory,
            disk=config.system_settings.disk,
        )
        ligand_simulations.append(complex_turn_on_ligand_charges)
    # Lambda window interate through conformational and orientational restraint forces
    for (con_force, orien_force) in zip(
        config.intermidate_args.conformational_restraints_forces,
        config.intermidate_args.orientational_restriant_forces,
    ):
        # add conformational restraints
        # if config.workflow.add_ligand_conformational_restraints:
        exponent_conformational = np.log2(con_force)
        exponent_orientational = np.log2(orien_force)
        if workflow.add_ligand_conformational_restraints:
            ligand_window_args = {
                "topology": config.endstate_files.ligand_parameter_filename,
                "state_label": "lambda_window",
                "conformational_restraint": exponent_conformational,
                "igb": f"igb_{config.intermidate_args.igb_solvent}",
                "filename": f"state_2_{con_force}_prod",
                "runtype": f"Running restraint window, Conformational restraint: {con_force}",
            }

            ligand_windows = Simulation(
                config.system_settings.executable,
                config.system_settings.mpi_command,
                config.num_cores_per_system.ligand_ncores,
                config.endstate_files.ligand_parameter_filename,
                config.inputs["ligand_endstate_frame"],
                default_mdin,
                restraints,
                directory_args=ligand_window_args,
                system_type="ligand",
                dirstruct=ligand_receptor_dirstruct,
                restraint_key=f"ligand_{con_force}_rst",
                memory=config.system_settings.memory,
                disk=config.system_settings.disk,
            )

            ligand_simulations.append(ligand_windows)

        if workflow.add_receptor_conformational_restraints:

            receptor_window_args = {
                "topology": config.endstate_files.receptor_parameter_filename,
                "state_label": "lambda_window",
                "conformational_restraint": exponent_conformational,
                "igb": f"igb_{config.intermidate_args.igb_solvent}",
                "filename": f"state_2_{con_force}_prod",
                "runtype": f"Running restraint window, conformational restraint: {con_force}",
            }

            receptor_windows = Simulation(
                config.system_settings.executable,
                config.system_settings.mpi_command,
                config.num_cores_per_system.receptor_ncores,
                config.endstate_files.receptor_parameter_filename,
                config.inputs["receptor_endstate_frame"],
                default_mdin,
                restraint_file=restraints,
                directory_args=receptor_window_args,
                system_type="receptor",
                dirstruct=ligand_receptor_dirstruct,
                restraint_key=f"receptor_{con_force}_rst",
                memory=config.system_settings.memory,
                disk=config.system_settings.disk,
            )
            ligand_simulations.append(receptor_windows)

        # slowly remove conformational and orientational restraints
        # if config.workflow.complex_remove_restraint:
        if workflow.complex_remove_restraint:
            remove_restraints_args = {
                "topology": config.endstate_files.complex_parameter_filename,
                "state_label": "lambda_window",
                "igb": f"igb_{config.intermidate_args.igb_solvent}",
                "conformational_restraint": exponent_conformational,
                "orientational_restraints": exponent_orientational,
                "filename": f"state_8_{con_force}_{orien_force}_prod",
                "runtype": f"Running restraint window. Conformational restraint: {con_force} and orientational restraint: {exponent_orientational}",
            }
            remove_restraints = Simulation(
                config.system_settings.executable,
                config.system_settings.mpi_command,
                config.num_cores_per_system.complex_ncores,
                config.endstate_files.complex_parameter_filename,
                config.inputs["endstate_complex_lastframe"],
                default_mdin,
                restraint_file=restraints,
                directory_args=remove_restraints_args,
                system_type="complex",
                dirstruct=complex_dirstruct,
                restraint_key=f"complex_{con_force}_{orien_force}_rst",
                memory=config.system_settings.memory,
                disk=config.system_settings.disk,
            )

            ligand_simulations.append(remove_restraints)

<<<<<<< HEAD
    intermidate_simulations = md_jobs.addChild(
        IntermidateRunner(
            ligand_simulations,
            restraints,
            post_process_mdin=config.inputs["post_nosolv_mdin"],
            post_process_distruct="post_process_apo",
        )
    )
    # return intermidate_simulations
    if workflow.post_treatment:
        job.addFollowOnJobFn(
            consolidate_output,
            intermidate_simulations.addFollowOn(
                PostTreatment(
                    intermidate_simulations.rv(0),
                    config.intermidate_args.temperature,
                    system="ligand",
                    max_conformation_force=max_con_exponent,
                )
            ).rv(),
            intermidate_simulations.addFollowOn(
                PostTreatment(
                    intermidate_simulations.rv(1),
                    config.intermidate_args.temperature,
                    system="receptor",
                    max_conformation_force=max_con_exponent,
                )
            ).rv(),
            intermidate_simulations.addFollowOn(
                PostTreatment(
                    intermidate_simulations.rv(2),
                    config.intermidate_args.temperature,
                    system="complex",
                    max_conformation_force=max_con_exponent,
                    max_orientational_force=max_orien_exponent,
                )
            ).rv(),
            restraints,
        )
=======
            else:
                calc_list.append(remove_restraints)

    if post_process:
        return calc_list

    #run pyMBAR and consolidate output. 
    if config.workflow.post_treatment:
    
        job.addFollowOnJobFn(consolidate_output,
                            md_jobs.addFollowOn(PostTreatment(ligand_df, config.intermidate_args.temperature, system="ligand", 
                                                            max_conformation_force=max_con_exponent)).rv(),
                            
                            md_jobs.addFollowOn(PostTreatment(receptor_df, config.intermidate_args.temperature, system="receptor",
                                        max_conformation_force=max_con_exponent)).rv(),
                            
                            md_jobs.addFollowOn(PostTreatment(complex_df, 
                                        config.intermidate_args.temperature, 
                                        system="complex", max_conformation_force=max_con_exponent, 
                                        max_orientational_force=max_orien_exponent)).rv(),
                            restraints)
                            

def run_post_process(job, sims: List[Simulation]):
    #->list[pd.DataFrame]
    output_data = []
    for sim in sims:
        output_sims = job.addChild(sim)
        data_frame = output_sims.addFollowOnJobFn(create_mdout_dataframe, sim.directory_args, sim.dirstruct, sim.output_dir)
        output_data.append(data_frame.rv())

    return output_data
>>>>>>> 3642bd92


def initilized_jobs(job):
    "Place holder to schedule jobs for MD and post-processing"
    return

<<<<<<< HEAD

def export_df(job, sims: IntermidateRunner):
    concat_sims = pd.concat(sims.post_output)
    concat_sims.to_hdf("/home/ayoub/nas0/Impicit-Solvent-DDM/newData.h5", key="df")


=======
>>>>>>> 3642bd92
def main():

    parser = Job.Runner.getDefaultArgumentParser()
    parser.add_argument(
        "--config_file",
        nargs="*",
        type=str,
        required=True,
        help="configuartion file with input parameters",
    )
    parser.add_argument(
        "--ignore_receptor",
        action="store_true",
        help=" Receptor MD caluculations with not be performed.",
    )
    options = parser.parse_args()
    options.logLevel = "INFO"
    options.clean = "onSuccess"
    config_file = options.config_file[0]
    ignore_receptor = options.ignore_receptor
  
    start = time.perf_counter()
    work_dir = os.getcwd()

    try:
        with open(config_file) as f:
            config_file = yaml.safe_load(f)
    except yaml.YAMLError as e:
        print(e)

<<<<<<< HEAD
    # if options.workDir:
    #     work_dir = os.path.abspath(options.workDir)
    # else:
    #     work_dir = working_directory
    work_dir = working_directory
    if not os.path.exists(os.path.join(work_dir, "mdgb/structs/ligand")):
        os.makedirs(os.path.join(work_dir, "mdgb/structs/ligand"))
    if not os.path.exists(os.path.join(work_dir, "mdgb/structs/receptor")):
        os.makedirs(os.path.join(work_dir, "mdgb/structs/receptor"))

    complex_name = re.sub(
        r"\..*",
        "",
        os.path.basename(
            config_file["endstate_parameter_files"]["complex_parameter_filename"]
        ),
    )
=======
 
    work_dir  = working_directory
    if not os.path.exists(
        os.path.join(work_dir, "mdgb/structs/ligand")):
            os.makedirs(
                os.path.join(
                    work_dir, "mdgb/structs/ligand"
                )
            )
    if not os.path.exists(
        os.path.join(work_dir, "mdgb/structs/receptor")):
            os.makedirs(
                os.path.join(
                    work_dir, "mdgb/structs/receptor"
                )
            )
    
    complex_name = re.sub(r"\..*", "", os.path.basename(config_file["endstate_parameter_files"]["complex_parameter_filename"]))
>>>>>>> 3642bd92
    # create a log file

    # log the performance time
    file_handler = logging.FileHandler(
        os.path.join(work_dir, f"mdgb/{complex_name}_workflow_performance.log"),
        mode="w",
    )
    formatter = logging.Formatter(
        "%(asctime)s~%(levelname)s~%(message)s~module:%(module)s"
    )
    file_handler.setFormatter(formatter)
    logger = logging.getLogger(__name__)
    logger.addHandler(file_handler)
    logger.setLevel(logging.DEBUG)

    job_number = 1
    while os.path.exists(f"mdgb/log_job_{job_number:03}.txt"):
        job_number += 1
    Path(f"mdgb/{complex_name}_job{job_number:03}.txt").touch()

    options.logFile = f"mdgb/{complex_name}_job{job_number:03}.txt"

    with Toil(options) as toil:
        # setup config
        config = Config.from_config(config_file)

        config.workflow.ignore_receptor_endstate = ignore_receptor

        if config.endstate_method.endstate_method_type != 0:
            config.get_receptor_ligand_topologies()
        else:
            config.endstate_files.get_inital_coordinate()

        if not toil.options.restart:
            config.endstate_files.toil_import_parmeters(toil=toil)

            if config.endstate_method.endstate_method_type == "remd":
                config.endstate_method.remd_args.toil_import_replica_mdins(toil=toil)

            if config.intermidate_args.guest_restraint_files is not None:
                config.intermidate_args.toil_import_user_restriants(toil=toil)

            config.inputs["min_mdin"] = str(
                toil.import_file(
                    "file://"
                    + os.path.abspath(
                        os.path.dirname(os.path.realpath(__file__))
                        + "/templates/min.mdin"
                    )
                )
            )
<<<<<<< HEAD

            output = toil.start(Job.wrapJobFn(ddm_workflow, config))
            concat_sims = pd.concat(output.post_output)
            concat_sims.to_hdf(
                "/home/ayoub/nas0/Impicit-Solvent-DDM/newData.h5", key="df"
            )
=======
        )  
           
            toil.start(Job.wrapJobFn(ddm_workflow, config))
            logger.info(f" Total workflow time: {time.perf_counter() - start} seconds\n")
            
>>>>>>> 3642bd92
        else:
            toil.restart()


if __name__ == "__main__":
    main()<|MERGE_RESOLUTION|>--- conflicted
+++ resolved
@@ -3,6 +3,7 @@
 import logging
 import os
 import os.path
+import queue
 import re
 import sys
 import time
@@ -36,7 +37,8 @@
 
 def ddm_workflow(job: JobFunctionWrappingJob, config: Config):
 
-    ligand_simulations = []
+    intermidate_simulations = []
+    queue_simulations = {} #{simulation: rank} rank=0 (highest priority)
     receptor_simuations = []
     complex_simuations = []
     workflow = config.workflow
@@ -163,7 +165,7 @@
             config.inputs["endstate_complex_lastframe"] = extract_complex.rv(1)
             # run minimization at the end states for ligand system only
 
-            minimization_ligand = endstate_method.addChild(
+            minimization_ligand = minimization_complex.addFollowOn(
                 Simulation(
                     config.system_settings.executable,
                     config.system_settings.mpi_command,
@@ -387,7 +389,8 @@
             memory=config.system_settings.memory,
             disk=config.system_settings.disk,
         )
-        ligand_simulations.append(complex_endstate_postprocess)
+        queue_simulations[complex_endstate_postprocess] = 0
+        #intermidate_simulationsappend(complex_endstate_postprocess)
 
         ligand_coordiante = config.endstate_files.ligand_coordinate_filename
 
@@ -425,7 +428,8 @@
             memory=config.system_settings.memory,
             disk=config.system_settings.disk,
         )
-        ligand_simulations.append(ligand_endstate_postprocess)
+        queue_simulations[ligand_endstate_postprocess] = 2
+        ##intermidate_simulationsappend(ligand_endstate_postprocess)
 
         receptor_coordiate = config.endstate_files.receptor_coordinate_filename
         if config.endstate_files.receptor_initial_coordinate is not None:
@@ -462,7 +466,9 @@
             memory=config.system_settings.memory,
             disk=config.system_settings.disk,
         )
-        ligand_simulations.append(receptor_endstate_postprocess)
+        queue_simulations[receptor_endstate_postprocess] = 1
+        #intermidate_simulationsappend(receptor_endstate_postprocess)
+    
     # turning off the solvent for ligand simulation, set max force of conformational restraints
     # define max conformational and restraint forces
     max_con_force = max(config.intermidate_args.conformational_restraints_forces)
@@ -500,7 +506,8 @@
             memory=config.system_settings.memory,
             disk=config.system_settings.disk,
         )
-        ligand_simulations.append(no_solv_ligand)
+        queue_simulations[no_solv_ligand] = 2
+        #intermidate_simulationsappend(no_solv_ligand)
 
     if workflow.remove_ligand_charges:
         ligand_no_charge_args = {
@@ -528,8 +535,8 @@
             disk=config.system_settings.disk,
         )
         # ligand_jobs.addChild(ligand_no_charge)
-
-        ligand_simulations.append(ligand_no_charge)
+        queue_simulations[ligand_no_charge] = 2
+        #intermidate_simulationsappend(ligand_no_charge)
 
     if workflow.remove_GB_solvent_receptor:
         no_solv_args_receptor = {
@@ -555,7 +562,8 @@
             memory=config.system_settings.memory,
             disk=config.system_settings.disk,
         )
-        ligand_simulations.append(no_solv_receptor)
+        queue_simulations[no_solv_receptor] = 1
+        #intermidate_simulationsappend(no_solv_receptor)
 
     # Exclusions turned on, no electrostatics, in gas phase
     if workflow.complex_ligand_exclusions:
@@ -583,8 +591,8 @@
             memory=config.system_settings.memory,
             disk=config.system_settings.disk,
         )
-
-        ligand_simulations.append(complex_no_interactions)
+        queue_simulations[complex_no_interactions] = 0
+        #intermidate_simulationsappend(complex_no_interactions)
 
     # No electrostatics and in the gas phase
     if workflow.complex_turn_off_exclusions:
@@ -612,7 +620,8 @@
             memory=config.system_settings.memory,
             disk=config.system_settings.disk,
         )
-        ligand_simulations.append(complex_no_electrostatics)
+        queue_simulations[complex_no_electrostatics] =  0
+        #intermidate_simulationsappend(complex_no_electrostatics)
 
     # Turn on ligand charges/vacuum
     if workflow.complex_turn_on_ligand_charges:
@@ -640,7 +649,8 @@
             memory=config.system_settings.memory,
             disk=config.system_settings.disk,
         )
-        ligand_simulations.append(complex_turn_on_ligand_charges)
+        queue_simulations[complex_turn_on_ligand_charges] =  0
+        #intermidate_simulationsappend(complex_turn_on_ligand_charges)
     # Lambda window interate through conformational and orientational restraint forces
     for (con_force, orien_force) in zip(
         config.intermidate_args.conformational_restraints_forces,
@@ -675,8 +685,8 @@
                 memory=config.system_settings.memory,
                 disk=config.system_settings.disk,
             )
-
-            ligand_simulations.append(ligand_windows)
+            queue_simulations[ligand_windows] = 2
+            #intermidate_simulationsappend(ligand_windows)
 
         if workflow.add_receptor_conformational_restraints:
 
@@ -704,7 +714,8 @@
                 memory=config.system_settings.memory,
                 disk=config.system_settings.disk,
             )
-            ligand_simulations.append(receptor_windows)
+            queue_simulations[receptor_windows] = 1
+            #intermidate_simulationsappend(receptor_windows)
 
         # slowly remove conformational and orientational restraints
         # if config.workflow.complex_remove_restraint:
@@ -733,41 +744,40 @@
                 memory=config.system_settings.memory,
                 disk=config.system_settings.disk,
             )
-
-            ligand_simulations.append(remove_restraints)
-
-<<<<<<< HEAD
-    intermidate_simulations = md_jobs.addChild(
+            queue_simulations[remove_restraints] = 0
+            #intermidate_simulationsappend(remove_restraints)
+
+    intermidate_runner = md_jobs.addChild(
         IntermidateRunner(
-            ligand_simulations,
+            queue_simulations,
             restraints,
             post_process_mdin=config.inputs["post_nosolv_mdin"],
             post_process_distruct="post_process_apo",
         )
     )
-    # return intermidate_simulations
+    
     if workflow.post_treatment:
         job.addFollowOnJobFn(
             consolidate_output,
-            intermidate_simulations.addFollowOn(
+            intermidate_runner.addFollowOn(
                 PostTreatment(
-                    intermidate_simulations.rv(0),
+                    intermidate_runner.rv(0),
                     config.intermidate_args.temperature,
                     system="ligand",
                     max_conformation_force=max_con_exponent,
                 )
             ).rv(),
-            intermidate_simulations.addFollowOn(
+            intermidate_runner.addFollowOn(
                 PostTreatment(
-                    intermidate_simulations.rv(1),
+                    intermidate_runner.rv(1),
                     config.intermidate_args.temperature,
                     system="receptor",
                     max_conformation_force=max_con_exponent,
                 )
             ).rv(),
-            intermidate_simulations.addFollowOn(
+            intermidate_runner.addFollowOn(
                 PostTreatment(
-                    intermidate_simulations.rv(2),
+                    intermidate_runner.rv(2),
                     config.intermidate_args.temperature,
                     system="complex",
                     max_conformation_force=max_con_exponent,
@@ -776,55 +786,12 @@
             ).rv(),
             restraints,
         )
-=======
-            else:
-                calc_list.append(remove_restraints)
-
-    if post_process:
-        return calc_list
-
-    #run pyMBAR and consolidate output. 
-    if config.workflow.post_treatment:
-    
-        job.addFollowOnJobFn(consolidate_output,
-                            md_jobs.addFollowOn(PostTreatment(ligand_df, config.intermidate_args.temperature, system="ligand", 
-                                                            max_conformation_force=max_con_exponent)).rv(),
-                            
-                            md_jobs.addFollowOn(PostTreatment(receptor_df, config.intermidate_args.temperature, system="receptor",
-                                        max_conformation_force=max_con_exponent)).rv(),
-                            
-                            md_jobs.addFollowOn(PostTreatment(complex_df, 
-                                        config.intermidate_args.temperature, 
-                                        system="complex", max_conformation_force=max_con_exponent, 
-                                        max_orientational_force=max_orien_exponent)).rv(),
-                            restraints)
-                            
-
-def run_post_process(job, sims: List[Simulation]):
-    #->list[pd.DataFrame]
-    output_data = []
-    for sim in sims:
-        output_sims = job.addChild(sim)
-        data_frame = output_sims.addFollowOnJobFn(create_mdout_dataframe, sim.directory_args, sim.dirstruct, sim.output_dir)
-        output_data.append(data_frame.rv())
-
-    return output_data
->>>>>>> 3642bd92
 
 
 def initilized_jobs(job):
     "Place holder to schedule jobs for MD and post-processing"
     return
 
-<<<<<<< HEAD
-
-def export_df(job, sims: IntermidateRunner):
-    concat_sims = pd.concat(sims.post_output)
-    concat_sims.to_hdf("/home/ayoub/nas0/Impicit-Solvent-DDM/newData.h5", key="df")
-
-
-=======
->>>>>>> 3642bd92
 def main():
 
     parser = Job.Runner.getDefaultArgumentParser()
@@ -855,25 +822,6 @@
     except yaml.YAMLError as e:
         print(e)
 
-<<<<<<< HEAD
-    # if options.workDir:
-    #     work_dir = os.path.abspath(options.workDir)
-    # else:
-    #     work_dir = working_directory
-    work_dir = working_directory
-    if not os.path.exists(os.path.join(work_dir, "mdgb/structs/ligand")):
-        os.makedirs(os.path.join(work_dir, "mdgb/structs/ligand"))
-    if not os.path.exists(os.path.join(work_dir, "mdgb/structs/receptor")):
-        os.makedirs(os.path.join(work_dir, "mdgb/structs/receptor"))
-
-    complex_name = re.sub(
-        r"\..*",
-        "",
-        os.path.basename(
-            config_file["endstate_parameter_files"]["complex_parameter_filename"]
-        ),
-    )
-=======
  
     work_dir  = working_directory
     if not os.path.exists(
@@ -892,7 +840,6 @@
             )
     
     complex_name = re.sub(r"\..*", "", os.path.basename(config_file["endstate_parameter_files"]["complex_parameter_filename"]))
->>>>>>> 3642bd92
     # create a log file
 
     # log the performance time
@@ -943,21 +890,11 @@
                         + "/templates/min.mdin"
                     )
                 )
-            )
-<<<<<<< HEAD
-
-            output = toil.start(Job.wrapJobFn(ddm_workflow, config))
-            concat_sims = pd.concat(output.post_output)
-            concat_sims.to_hdf(
-                "/home/ayoub/nas0/Impicit-Solvent-DDM/newData.h5", key="df"
-            )
-=======
-        )  
+            )  
            
             toil.start(Job.wrapJobFn(ddm_workflow, config))
             logger.info(f" Total workflow time: {time.perf_counter() - start} seconds\n")
             
->>>>>>> 3642bd92
         else:
             toil.restart()
 
