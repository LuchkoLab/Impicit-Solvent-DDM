--- conflicted
+++ resolved
@@ -19,24 +19,12 @@
 
 from implicit_solvent_ddm.alchemical import (get_intermidate_parameter_files,
                                              split_complex_system)
-<<<<<<< HEAD
-# from implicit_solvent_ddm.alchemical import (get_intermidate_parameter_files,
-#                                              split_complex_system)
-from implicit_solvent_ddm.config import Config
-=======
 from implicit_solvent_ddm.config import Config, IntermidateStatesArgs
->>>>>>> 043fac4e
 from implicit_solvent_ddm.mdin import get_mdins
 from implicit_solvent_ddm.postTreatment import (PostTreatment,
-<<<<<<< HEAD
-                                                consolidate_output)
-from implicit_solvent_ddm.restraints import (RestraintMaker,
-                                             get_flat_bottom_restraints,
-=======
                                                 consolidate_output,
                                                 create_mdout_dataframe)
 from implicit_solvent_ddm.restraints import (FlatBottom, RestraintMaker,
->>>>>>> 043fac4e
                                              write_empty_restraint)
 from implicit_solvent_ddm.runner import IntermidateRunner
 from implicit_solvent_ddm.simulations import (ExtractTrajectories,
@@ -55,7 +43,6 @@
     ligand_receptor_dirstruct = "dirstruct_apo"
     complex_dirstruct = "dirstruct_halo"
 
-<<<<<<< HEAD
     setup_inputs = job.wrapJobFn(
         get_intermidate_parameter_files,
         config.endstate_files.complex_parameter_filename,
@@ -64,57 +51,6 @@
         config.amber_masks.receptor_mask,
     )
     job.addChild(setup_inputs)
-=======
-def ddm_workflow(
-    job: JobFunctionWrappingJob,
-    config: Config,
-    inptraj_id=None,
-    solute="system",
-    dirstuct_traj_args={},
-    post_process=False,
-    restraints="", 
-):
-    """
-    Double decoupling workflow
-
-    Runs long simulations at the end states (receptor, ligand & complex).
-    Creates orientational and conformational restraints for intermediate states (short simulation runs).
-
-    Parameters
-    ----------
-    toil: class toil.common.Toil
-        A contect manager that represents a Toil workflow
-    df_config_inputs: pandas.DataFrame
-        A data frame containing user's config parameters and imported Toil fileID's
-    argSet: dict
-        Dictionary containing user's config parameters
-    work_dir: str
-        User's initial working path directory
-
-    Returns
-    -------
-    end_state_job: toil.job.JobFunctionWrappingJob
-        contains the entire workflow in indiviudual jobs.
-    """
-    # temp_dir = job.fileStore.getLocalTempDir()
-
-    calc_list = []
-    ligand_df = []
-    receptor_df = []
-    complex_df = []
-    
-    # post process setup workflow
-    if post_process:
-        inptraj_id = inptraj_id
-        workflow = config.workflow.update_workflow(
-            solute, config.workflow.run_endstate_method
-        )
-        ligand_receptor_dirstruct = "post_process_apo"
-        complex_dirstruct = "post_process_halo"
-        mdin_no_solv = config.inputs["post_nosolv_mdin"]
-        default_mdin = config.inputs["post_mdin"]
-        #md_jobs = job.addChildJobFn(initilized_jobs)
->>>>>>> 043fac4e
 
     # config.inputs["ligand_no_vdw_ID"] = setup_inputs.rv(0)
     # config.inputs["receptor_no_vdw_ID"] = setup_inputs.rv(2)
@@ -127,7 +63,6 @@
         get_mdins, config.intermidate_args.mdin_intermidate_config
     )
 
-<<<<<<< HEAD
     # set intermidate mdin files
     config.inputs["default_mdin"] = mdins.rv(0)
     config.inputs["no_solvent_mdin"] = mdins.rv(1)
@@ -138,28 +73,9 @@
     # write empty restraint.RST
     empty_restraint = setup_inputs.addChildJobFn(write_empty_restraint)
     config.inputs["empty_restraint"] = empty_restraint.rv()
+    
     # flat bottom restraints potential restraints
-    flat_bottom_template = setup_inputs.addChildJobFn(
-        get_flat_bottom_restraints,
-        config.endstate_files.complex_parameter_filename,
-        config.endstate_files.complex_coordinate_filename,
-        config.endstate_method.flat_bottom_restraints,
-    )
-=======
-        # set intermidate mdin files
-        config.inputs["default_mdin"] = mdins.rv(0)
-        config.inputs["no_solvent_mdin"] = mdins.rv(1)
-        config.inputs["post_mdin"] = mdins.rv(2)
-        config.inputs["post_nosolv_mdin"] = mdins.rv(3)
-        default_mdin = mdins.rv(0)
-        mdin_no_solv = mdins.rv(1)
-        # write empty restraint.RST
-        empty_restraint = setup_inputs.addChildJobFn(write_empty_restraint)
-        config.inputs["empty_restraint"] = empty_restraint.rv()
-        
-        # flat bottom restraints potential restraints
-        flat_bottom_template = setup_inputs.addChild(FlatBottom(config=config))
->>>>>>> 043fac4e
+    flat_bottom_template = setup_inputs.addChild(FlatBottom(config=config))
 
     config.inputs["flat_bottom_restraint"] = flat_bottom_template.rv()
 
@@ -283,7 +199,6 @@
                 )
             )
 
-<<<<<<< HEAD
             remd_ligand = equilibrate_ligand.addFollowOn(
                 REMDSimulation(
                     config.system_settings.executable,
@@ -318,12 +233,6 @@
             if not workflow.ignore_receptor_endstate:
                 minimization_receptor = endstate_method.addChild(
                     Simulation(
-=======
-                config.inputs["endstate_complex_traj"] = extract_complex.rv(0)
-                config.inputs["endstate_complex_lastframe"] = extract_complex.rv(1)
-                # run minimization at the end states for ligand system only
-                minimization_ligand = Simulation(
->>>>>>> 043fac4e
                         config.system_settings.executable,
                         config.system_settings.mpi_command,
                         config.num_cores_per_system.receptor_ncores,
@@ -338,18 +247,11 @@
                         },
                         system_type="receptor",
                         memory=config.system_settings.memory,
-<<<<<<< HEAD
                         disk=config.system_settings.disk,
                     )
                 )
 
                 equilibrate_receptor = minimization_receptor.addFollowOn(
-=======
-                        disk=config.system_settings.disk 
-                )
-                
-                equilibrate_ligand = minimization_ligand.addFollowOn(
->>>>>>> 043fac4e
                     REMDSimulation(
                         config.system_settings.executable,
                         config.system_settings.mpi_command,
@@ -390,18 +292,13 @@
                 )
 
                 # extact target temparture trajetory and last frame
-<<<<<<< HEAD
                 extract_receptor = remd_receptor.addFollowOn(
-=======
-                extract_ligand_traj = remd_ligand.addFollowOn(
->>>>>>> 043fac4e
                     ExtractTrajectories(
                         config.endstate_files.receptor_parameter_filename,
                         remd_receptor.rv(1),
                         config.endstate_method.remd_args.target_temperature,
                     )
                 )
-<<<<<<< HEAD
                 config.inputs["endstate_receptor_traj"] = extract_receptor.rv(0)
                 config.inputs["endstate_receptor_lastframe"] = extract_receptor.rv(1)
 
@@ -450,229 +347,6 @@
     restraints = split_job.addChild(RestraintMaker(config=config)).rv()
 
     md_jobs = split_job.addFollowOnJobFn(initilized_jobs)
-=======
-                #config.inputs["endstate_ligand_traj"] = extract_ligand_traj.rv(0)
-                #config.inputs["endstate_ligand_lastframe"] = extract_ligand_traj.rv(1)
-
-                if not workflow.ignore_receptor_endstate:
-                    minimization_receptor = endstate_method.addChild(
-                        Simulation(
-                            config.system_settings.executable,
-                            config.system_settings.mpi_command,
-                            config.num_cores_per_system.receptor_ncores,
-                            config.endstate_files.receptor_parameter_filename,
-                            config.endstate_files.receptor_coordinate_filename,
-                            config.inputs["min_mdin"],
-                            config.inputs["empty_restraint"],
-                            {
-                                "runtype": "minimization",
-                                "filename": "min",
-                                "topology": config.endstate_files.receptor_parameter_filename,
-                            },
-                            memory=config.system_settings.memory,
-                            disk=config.system_settings.disk 
-                        )
-                    )
-
-                    equilibrate_receptor = minimization_receptor.addFollowOn(
-                        REMDSimulation(
-                            config.system_settings.executable,
-                            config.system_settings.mpi_command,
-                            config.endstate_method.remd_args.nthreads_receptor,
-                            config.endstate_files.receptor_parameter_filename,
-                            minimization_receptor.rv(0),
-                            config.endstate_method.remd_args.equilibration_replica_mdins,
-                            config.inputs["empty_restraint"],
-                            "equil",
-                            config.endstate_method.remd_args.ngroups,
-                            {
-                                "runtype": "equilibration",
-                                "topology": config.endstate_files.receptor_parameter_filename,
-                            },
-                            memory=config.system_settings.memory,
-                            disk=config.system_settings.disk 
-                        )
-                    )
-
-                    remd_receptor = equilibrate_receptor.addFollowOn(
-                        REMDSimulation(
-                            config.system_settings.executable,
-                            config.system_settings.mpi_command,
-                            config.endstate_method.remd_args.nthreads_receptor,
-                            config.endstate_files.receptor_parameter_filename,
-                            equilibrate_receptor.rv(0),
-                            config.endstate_method.remd_args.remd_mdins,
-                            config.inputs["empty_restraint"],
-                            "remd",
-                            config.endstate_method.remd_args.ngroups,
-                            {
-                                "runtype": "remd",
-                                "topology": config.endstate_files.receptor_parameter_filename,
-                            },
-                            memory=config.system_settings.memory,
-                            disk=config.system_settings.disk 
-                        )
-                    )
-                    # extact target temparture trajetory and last frame
-                    extract_receptor = remd_receptor.addFollowOn(
-                        ExtractTrajectories(
-                            config.endstate_files.receptor_parameter_filename ,
-                            remd_receptor.rv(1),
-                            config.endstate_method.remd_args.target_temperature,
-                        )
-                    )
-                    config.inputs["endstate_receptor_traj"] = extract_receptor.rv(0)
-                    config.inputs["endstate_receptor_lastframe"] = extract_receptor.rv(1)
-        
-            #no endstate run
-            elif config.endstate_method.endstate_method_type == 0:   
-                extract_complex_traj = endstate_method.addChild(
-                    ExtractTrajectories(
-                        config.endstate_files.complex_parameter_filename,
-                        config.endstate_files.complex_coordinate_filename,
-                    )
-                )
-                config.inputs["endstate_complex_traj"] = extract_complex_traj.rv(0)
-                config.inputs["endstate_complex_lastframe"] = extract_complex_traj.rv(1)
-                
-                extract_ligand_traj = endstate_method.addChild(
-                    ExtractTrajectories(
-                        config.endstate_files.ligand_parameter_filename,
-                        config.endstate_files.ligand_coordinate_filename,
-                    )
-                )
-                config.inputs["endstate_ligand_traj"] = extract_ligand_traj.rv(0)
-                config.inputs["endstate_ligand_lastframe"] = extract_ligand_traj.rv(1)
-                
-                
-                extract_receptor_traj =  endstate_method.addChild(
-                    ExtractTrajectories(
-                        config.endstate_files.receptor_parameter_filename,
-                        config.endstate_files.receptor_coordinate_filename,
-                    )
-                )
-                config.inputs["endstate_receptor_traj"] = extract_receptor_traj.rv(0)
-                config.inputs["endstate_receptor_lastframe"] = extract_receptor_traj.rv(1)
-       
-            # split the complex into host and substrate using the endstate lastframe
-            split_job = endstate_method.addFollowOnJobFn(
-                split_complex_system,
-                config.endstate_files.complex_parameter_filename,
-                config.inputs["endstate_complex_lastframe"],
-                config.amber_masks.ligand_mask,
-                config.amber_masks.receptor_mask,
-            )
-            
-            config.inputs["ligand_endstate_frame"] = split_job.rv(1)
-            config.inputs["receptor_endstate_frame"] = split_job.rv(0)
-        
-            
-            restraints = split_job.addChild(RestraintMaker(config=config)).rv()
-            
-            #create independent simulation jobs for each system
-            md_jobs = split_job.addFollowOnJobFn(initilized_jobs)
-            completed_endstate_ligand = split_job.addFollowOnJobFn(initilized_jobs)
-            
-            
-            #restraints = split_job.addChild(RestraintMaker(config=config))
-            try:
-                completed_endstate_ligand.addChild(minimization_ligand)
-                ligand_simulation_jobs = extract_ligand_traj
-               
-                
-            except NameError:
-                ligand_simulation_jobs = split_job.addFollowOnJobFn(initilized_jobs)
-                
-            
-            #create a flag for running postprocess endstate method 
-            complex_endstate_post_workflow = job.wrapJobFn(
-                ddm_workflow,
-                config,
-                inptraj_id=[config.inputs["endstate_complex_traj"]],
-                solute="complex",
-                dirstuct_traj_args={
-                    "traj_state_label": "endstate",
-                    "traj_igb": f"igb_{config.intermidate_args.igb_solvent}",
-                    "state_level": 0.0,
-                    "trajectory_restraint_conrest": 0.0,
-                    "trajectory_restraint_orenrest": 0.0,
-                    "filename": "state_8_endstate_postprocess",
-                    "runtype": f"Running post process in endstate potential with trajectory: {config.inputs['endstate_complex_traj']}",
-                }.copy(),
-                post_process=True,
-                restraints=restraints
-            )
-            ligand_endstate_post_workflow = job.wrapJobFn(
-                ddm_workflow,
-                config,
-                inptraj_id=[extract_ligand_traj.rv(0)],
-                solute="ligand",
-                dirstuct_traj_args={
-                    "traj_state_label": "endstate",
-                    "traj_igb": f"igb_{config.intermidate_args.igb_solvent}",
-                    "state_level": 0.0,
-                    "filename": "state_2_endstate_postprocess",
-                    "trajectory_restraint_conrest": 0.0,
-                    "runtype": f"Running post process in endstate potential with trajectory: {extract_ligand_traj.rv(0)}",
-                }.copy(),
-                post_process=True,
-                restraints=restraints,
-            )
-            
-            receptor_endstate_post_workflow = job.wrapJobFn(
-                ddm_workflow,
-                config,
-                inptraj_id=[config.inputs["endstate_receptor_traj"]],
-                solute="receptor",
-                dirstuct_traj_args={
-                    "traj_state_label": "endstate",
-                    "traj_igb": f"igb_{config.intermidate_args.igb_solvent}",
-                    "state_level": 0.0,
-                    "filename": "state_2_endstate_postprocess",
-                    "trajectory_restraint_conrest": 0.0,
-                    "runtype": f"Running post process in endstate potential with trajectory: {config.inputs['endstate_receptor_traj']}",
-                }.copy(),
-                post_process=True,
-                restraints=restraints, 
-            )
-            
-            #attempt to run ligand_endstate simulation
-            try:
-                ligand_simulation_jobs.addChild(ligand_endstate_post_workflow)
-                ligand_endstate_post_completed = (
-                    ligand_endstate_post_workflow.addFollowOnJobFn(
-                        run_post_process, ligand_endstate_post_workflow.rv()
-                    )
-                )
-                ligand_df.append(ligand_endstate_post_completed.rv())
-            except NameError:
-                pass
-            
-            try:
-                md_jobs.addChild(complex_endstate_post_workflow)
-                            
-                complex_endstate_post_completed = (
-                    complex_endstate_post_workflow.addFollowOnJobFn(
-                        run_post_process, complex_endstate_post_workflow.rv()
-                    )
-                )
-                complex_df.append(complex_endstate_post_completed.rv())
-            
-            except NameError:
-                pass
-            
-            try:
-                md_jobs.addChild(receptor_endstate_post_workflow)
-                
-                receptor_endstate_post_completed = (
-                    receptor_endstate_post_workflow.addFollowOnJobFn(
-                        run_post_process, receptor_endstate_post_workflow.rv()
-                    )
-                )
-                receptor_df.append(receptor_endstate_post_completed.rv())
-            except NameError:
-                pass
->>>>>>> 043fac4e
 
     if workflow.end_state_postprocess:
         complex_coordinate = config.endstate_files.complex_coordinate_filename
@@ -826,38 +500,8 @@
             memory=config.system_settings.memory,
             disk=config.system_settings.disk,
         )
-<<<<<<< HEAD
         queue_simulations[no_solv_ligand] = 2
         #intermidate_simulationsappend(no_solv_ligand)
-=======
-    
-        if not post_process:
-            ligand_simulation_jobs.addChild(no_solv_ligand)
-            post_process_ligand = no_solv_ligand.addFollowOnJobFn(
-                ddm_workflow,
-                config,
-                inptraj_id=no_solv_ligand.rv(1),
-                solute="ligand",
-                dirstuct_traj_args={
-                    "traj_state_label": "no_gb",
-                    "trajectory_restraint_conrest": max_con_exponent,
-                    "traj_igb": "igb_6",
-                    "filename": "state_4_postprocess",
-                    "runtype": f"Running post process with for ligand system with GB=6. inptraj: {no_solv_ligand.rv(1)}",
-                }.copy(),
-                post_process=True,
-                restraints=restraints
-            )
-
-            ligand_df.append(
-                post_process_ligand.addFollowOnJobFn(
-                    run_post_process, post_process_ligand.rv()
-                ).rv()
-            )
-
-        else:
-            calc_list.append(no_solv_ligand)
->>>>>>> 043fac4e
 
     if workflow.remove_ligand_charges:
         ligand_no_charge_args = {
@@ -888,38 +532,6 @@
         queue_simulations[ligand_no_charge] = 2
         #intermidate_simulationsappend(ligand_no_charge)
 
-<<<<<<< HEAD
-=======
-        if not post_process:
-            ligand_simulation_jobs.addChild(ligand_no_charge)
-            post_no_charge = ligand_no_charge.addFollowOnJobFn(
-                ddm_workflow,
-                config,
-                inptraj_id=ligand_no_charge.rv(1),
-                solute="ligand",
-                dirstuct_traj_args={
-                    "traj_state_label": "no_charges",
-                    "trajectory_restraint_conrest": max_con_exponent,
-                    "traj_igb": "igb_6",
-                    "filename": "state_5_postprocess",
-                    "runtype": f"Running post process with GB=6 and ligand_charge=0. inptraj: {ligand_no_charge.rv(1)}",
-                }.copy(),
-                post_process=True,
-                restraints= restraints
-            )
-
-            ligand_df.append(
-                post_no_charge.addFollowOnJobFn(
-                    run_post_process, post_no_charge.rv()
-                ).rv()
-            )
-
-        else:
-            calc_list.append(ligand_no_charge)
-
-    # Desolvation of receptor
-    # if config.workflow.remove_GB_solvent_receptor:
->>>>>>> 043fac4e
     if workflow.remove_GB_solvent_receptor:
         no_solv_args_receptor = {
             "topology": config.endstate_files.receptor_parameter_filename,
@@ -1067,36 +679,8 @@
                 memory=config.system_settings.memory,
                 disk=config.system_settings.disk,
             )
-<<<<<<< HEAD
             queue_simulations[ligand_windows] = 2
             #intermidate_simulationsappend(ligand_windows)
-=======
-            if not post_process:
-                ligand_simulation_jobs.addChild(ligand_windows)
-                ligand_windows_post = ligand_windows.addFollowOnJobFn(
-                    ddm_workflow,
-                    config,
-                    inptraj_id=ligand_windows.rv(1),
-                    solute="ligand",
-                    dirstuct_traj_args={
-                        "traj_state_label": "lambda_window",
-                        "trajectory_restraint_conrest": exponent_conformational,
-                        "traj_igb": f"igb_{config.intermidate_args.igb_solvent}",
-                        "filename": "state_2_postprocess",
-                        "runtype": f"Running post process in lambda window {con_force}: {ligand_windows.rv(1)}",
-                    }.copy(),
-                    post_process=True,
-                    restraints=restraints
-                )
-
-                ligand_df.append(
-                    ligand_windows_post.addFollowOnJobFn(
-                        run_post_process, ligand_windows_post.rv()
-                    ).rv()
-                )
-            else:
-                calc_list.append(ligand_windows)
->>>>>>> 043fac4e
 
         if workflow.add_receptor_conformational_restraints:
 
@@ -1166,7 +750,6 @@
         )
     )
     
-<<<<<<< HEAD
     if workflow.post_treatment:
         job.addFollowOnJobFn(
             consolidate_output,
@@ -1197,31 +780,6 @@
             ).rv(),
             restraints,
         )
-=======
-        job.addFollowOnJobFn(consolidate_output,
-                            ligand_simulation_jobs.addFollowOn(PostTreatment(ligand_df, config.intermidate_args.temperature, system="ligand", 
-                                                            max_conformation_force=max_con_exponent)).rv(),
-                            
-                            md_jobs.addFollowOn(PostTreatment(receptor_df, config.intermidate_args.temperature, system="receptor",
-                                        max_conformation_force=max_con_exponent)).rv(),
-                            
-                            md_jobs.addFollowOn(PostTreatment(complex_df, 
-                                        config.intermidate_args.temperature, 
-                                        system="complex", max_conformation_force=max_con_exponent, 
-                                        max_orientational_force=max_orien_exponent)).rv(),
-                            restraints)
-                            
-
-def run_post_process(job, sims: List[Simulation]):
-    #->list[pd.DataFrame]
-    output_data = []
-    for sim in sims:
-        output_sims = job.addChild(sim)
-        data_frame = output_sims.addFollowOnJobFn(create_mdout_dataframe, sim.directory_args, sim.dirstruct, sim.output_dir)
-        output_data.append(data_frame.rv())
-
-    return output_data
->>>>>>> 043fac4e
 
 
 def initilized_jobs(job):
