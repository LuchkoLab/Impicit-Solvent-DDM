import itertools
import math
import os
import re
import time
from string import Template
from typing import Optional, Union

import numpy as np
import pandas as pd
import parmed as pmd
import pytraj as pt
from toil.common import Toil, FileID
from toil.job import Job

from implicit_solvent_ddm.config import Config
from implicit_solvent_ddm.restraint_helper import (
    compute_dihedral_angle,
    create_atom_neighbor_array,
    distance_calculator,
    find_angle,
    norm_distance,
    refactor_find_heavy_bonds,
    screen_for_distance_restraints,
    shortest_distance_between_molecules,
)


class FlatBottom(Job):
    def __init__(
        self,
        config: Config,
        memory: Optional[Union[int, str]] = None,
        cores: Optional[Union[int, float, str]] = None,
        disk: Optional[Union[int, str]] = None,
        preemptable: Optional[Union[bool, int, str]] = None,
        unitName: Optional[str] = "",
        checkpoint: Optional[bool] = False,
        displayName: Optional[str] = "",
        descriptionClass: Optional[str] = None,
    ) -> None:
        """A receptor-ligand restraint using a flat potential well with harmonic walls.

        A receptor-ligand restraint that uses flat potential inside the
        host/protein volume with harmonic restrainting walls. It will
        prevent the ligand drifting too far from the receptor during
        implicit solvent calculations. The ligand will be allow
        for free movement in the “bound” region and sample still different
        binding modes. The restriant will be applied between the groups of
        atoms that belong to the receptor and ligand respectively.

        Parameters
        ----------
        config : Config
            The config is an configuration file containing
            user input values

        Attributes
        ----------
        well_radius : simtk.unit.Quantity, optional
            The distance r0 (see energy expression above) at which the harmonic
            restraint is imposed in units of distance (default is None).
        restrained_receptor_atoms : iterable of int, int, or str, optional
            The indices of the receptor atoms to restrain, an
            This can temporarily be left undefined, but ``_missing_parameters()``
            will be called which will define receptor atoms by the provided AMBER masks.
        restrained_ligand_atoms : iterable of int, int, or str, optional
            The indices of the ligand atoms to restrain.
            This can temporarily be left undefined, but ``_missing_parameters()``
            will be called which will define ligand atoms by the provided AMBER masks.
        flat_bottom_width: float, optional
            The distance r0  at which the harmonic restraint is imposed.
            The well with a square bottom between r2 and r3, with parabolic sides out
            to a defined distance. This has an default value of 5 Å if not provided.
        harmonic_restraint: float, optional
            The upper bound parabolic sides out to define distance
            (r1 and r4 for lower and upper bounds, respectively),
            and linear sides beyond that distance. This has an default
            value of 10 Å, if not provided.
        spring_constant: float
            The spring constant K in units compatible
            with kJ/mol*nm^2 f (default is 1 kJ/mol*nm^2).
        flat_bottom_restraints: dict, optional
            User provided {r1, r2, r3, r4, rk2, rk3} restraint
            parameters. This can be temporily left undefined, but
            ``_missing_parameters()`` will be called which which would
            define all the restraint parameters. See example down below.
        receptor_mask: str
            An AMBER mask which denotes all receptor atoms.
        ligand_mask: str
            An AMBER mask which denotes all ligand atoms.
        complex_topology: toil.fileStores.FileID
            The complex paramter (.parm7) filepath.
        complex_coordinate: toil.fileStores.FileID
            The complex coordinate (.ncrst, rst7, ect) filepath.
        """
        super().__init__(
            memory,
            cores,
            disk,
            preemptable,
            unitName,
            checkpoint,
            displayName,
            descriptionClass,
        )
        # restraint parameters
        self.restrained_receptor_atoms = (
            config.endstate_method.flat_bottom.restrained_receptor_atoms
        )
        self.restrained_ligand_atoms = (
            config.endstate_method.flat_bottom.restrained_ligand_atoms
        )
        self.flat_bottom_width = config.endstate_method.flat_bottom.flat_bottom_width
        self.harmonic_restraint = config.endstate_method.flat_bottom.harmonic_distance
        self.spring_constant = config.endstate_method.flat_bottom.spring_constant
        self.flat_bottom_restraints = (
            config.endstate_method.flat_bottom.flat_bottom_restraints
        )
        # amber masks
        self.receptor_mask = config.amber_masks.receptor_mask
        self.ligand_mask = config.amber_masks.ligand_mask
        # topology parameters
        self.complex_topology = config.endstate_files.complex_parameter_filename
        self.complex_coordinate = config.endstate_files.complex_coordinate_filename

        self.readfiles = {}

    @property
    def _restrained_atoms_given(self) -> bool:
        """Check if the atoms were defined for ligand and receptor"""

        for atoms in [self.restrained_receptor_atoms, self.restrained_ligand_atoms]:
            if atoms is None or not (isinstance(atoms, list)) and len(atoms) > 0:
                return False
        return True

    @property
    def _restraints_parameters_given(self) -> bool:
        """Check if the AMBER restraint parameters were given"""
        for parameters in [self.flat_bottom_restraints]:
            if (
                parameters is None
                or not (isinstance(parameters, dict))
                and len(parameters) > 0
            ):
                return False
        return True

    @property
    def _com_ligand(self) -> np.ndarray:
        """Compute ligand center of mass"""

        return pt.center_of_mass(self.complex_traj, mask=self.restrained_ligand_atoms)[-1]  # type: ignore

    @property
    def _com_receptor(self) -> np.ndarray:
        """Compute receptor center of mass"""

        return pt.center_of_mass(self.complex_traj, mask=self.restrained_receptor_atoms)[-1]  # type: ignore

    @property
    def _center_of_mass_difference(self) -> float:
        """The center of mass difference between the receptor and ligand

        Returns:
            float:
        """
        return float(
            abs(np.linalg.norm(np.subtract(self._com_receptor, self._com_ligand)))
        )

    @property
    def _r1(self):
        """Compute lower bound linear response region"""

        return max(0, self._r2 - self.harmonic_restraint)

    @property
    def _r2(self):
        """Compute lower bounds of the flat well"""

        return max(0, self._center_of_mass_difference - self.flat_bottom_width)

    @property
    def _r3(self):
        """Compute the upper bound of the flat well"""

        return self._r2 + min(
            self._center_of_mass_difference + self.flat_bottom_width,
            2 * self.flat_bottom_width,
        )

    @property
    def _r4(self):
        """Compute upper bound linear response region"""

        return self._r3 + self.harmonic_restraint

    @property
    def _flat_bottom_restraints_template(self):
        """Parse in flat bottom restraint template.


        Returns:
            _type_: str
            return an string template with specified restraint
            parameters for AMBER (center of mass) flatbottom restraint file.
        """
        restraint_path = os.path.abspath(
            os.path.join(
                os.path.dirname(os.path.realpath(__file__)),
                "templates/restraints/COM.restraint",
            )
        )
        string_template = ""

        with open(restraint_path) as f:
            template = Template(f.read())

            restraint_template = template.substitute(
                host_atom_numbers=",".join(
                    [str(atom_index + 1) for atom_index in self.restrained_receptor_atoms]  # type: ignore
                ),
                guest_atom_numbers=",".join(
                    [str(atom_index + 1) for atom_index in self.restrained_ligand_atoms]  # type: ignore
                ),
                r1=self.flat_bottom_restraints["r1"],  # type: ignore
                r2=self.flat_bottom_restraints["r2"],  # type: ignore
                r3=self.flat_bottom_restraints["r3"],  # type: ignore
                r4=self.flat_bottom_restraints["r4"],  # type: ignore
                rk2=self.flat_bottom_restraints["rk2"],  # type: ignore
                rk3=self.flat_bottom_restraints["rk3"],  # type: ignore
            )

            string_template += restraint_template

        return string_template

    def _missing_parameters(self):
        """ "Automatically determine missing parameters"""

        if not self._restrained_atoms_given:
            self._determine_restraint_atoms()

        if not self._restraints_parameters_given:
            self._determine_restraint_parameters()

    def _determine_restraint_atoms(self):
        """Define receptor and ligand atoms by there respected AMBER masks"""

        self.restrained_receptor_atoms = self.topology.select(self.receptor_mask)
        self.restrained_ligand_atoms = self.topology.select(self.ligand_mask)

    def _determine_restraint_parameters(self):
        """Define distance, harmonic and linear restraint values."""

        self.flat_bottom_restraints = {}
        self.flat_bottom_restraints["r1"] = self._r1  # type: ignore
        self.flat_bottom_restraints["r2"] = self._r2  # type: ignore
        self.flat_bottom_restraints["r3"] = self._r3  # type: ignore
        self.flat_bottom_restraints["r4"] = self._r4  # type: ignore

        self.flat_bottom_restraints["rk2"] = self.spring_constant  # type: ignore
        self.flat_bottom_restraints["rk3"] = self.spring_constant  # type: ignore

    def run(self, fileStore):
        fileStore.logToMaster("Creating FlatBottom Harmonic Restraints")

        self.filestore = fileStore
        tempDir = fileStore.getLocalTempDir()

        self.readfiles["prmtop"] = fileStore.readGlobalFile(
            self.complex_topology,
            userPath=os.path.join(tempDir, os.path.basename(self.complex_topology)),
        )
        self.readfiles["incrd"] = fileStore.readGlobalFile(
            self.complex_coordinate,
            userPath=os.path.join(tempDir, os.path.basename(self.complex_coordinate)),
        )

        # load pytraj object
        self.complex_traj = pt.iterload(
            self.readfiles["incrd"], self.readfiles["prmtop"]
        )

        self.topology = self.complex_traj.top

        self._missing_parameters()
        fileStore.logToMaster("Setting restraint parameters:")
        fileStore.logToMaster(f"self.r1: {self._r1}")
        fileStore.logToMaster(f"self.r2: {self._r2}")
        fileStore.logToMaster(f"self.r3: {self._r3}")
        fileStore.logToMaster(f"self.r4: {self._r4}")
        fileStore.logToMaster(f"receptor atoms: {self.restrained_receptor_atoms}")
        fileStore.logToMaster(f"ligand atoms: {self.restrained_ligand_atoms}")

        temp_file = fileStore.getLocalTempFile()
        with open(temp_file, "w") as fH:
            fH.write(self._flat_bottom_restraints_template)

        return (
            fileStore.writeGlobalFile(temp_file),
            self._flat_bottom_restraints_template,
        )


class BoreschRestraints(Job):
    """
    Impose Boresch orientational restraints on host-guest system.

    Conformations are restrained by applying a harmonic distance restraint
    between every atom and each neighbor within 6 Å. Three heavy atoms from
    the ligand and receptor are selected by constraining 1 distance, 2
    angles and 3 dihedrals. Then the script selects the best suited
    heavy atoms, b and B, to create angles ✓A, ✓a, AB , aA, and ba between 80 and 100.

    Parameters
    ----------
    complex_prmtop: toil.fileStores.FileID
        The complex paramter (.parm7) filepath.
    complex_coordinate: toil.fileStores.FileID
        The complex coordinate (.nc, ncrst, .rst, ect) filepath.
    restraint_type: int
        restaint_type = 1: Find atom closest to ligand's CoM and relevand information.
        restaint_type = 2: Distance restraints between CoM Ligand and closest heavy atom in receptor.
        restraint_type = 3: Distance restraints between the two closest heavy atoms in the ligand and the receptor.
    ligand_mask: str
        AMBER type mask to denote ligand atoms
    receptor_mask: str
        AMBER type mask to denote receptor atoms
    K_r: float
        The spring constant for the restrained distance
    K_thetaA: float
        The spring constants for angle(r2, r3, l1).
    K_thetaB: float
        The spring constants for angle(r3, l1, l2).
    K_phiA, K_phiB, K_phiC: float
        The spring constants for ``dihedral(r1, r2, r3, l1)``,
        ``dihedral(r2, r3, l1, l2)`` and ``dihedral(r3,l1,l2,l3)``
    r_aA0: float
        The equilibrium distance between r3 and l1 (units of length).
    theta_A0, theat_B0: float
        The equilibrium angles of ``angle(r2, r3, l1)`` and ``angle(r3, l1, l2)``
        (units compatible with radians).
    phi_A0, phi_B0, phi_C0: float
        The equilibrium torsion of ``dihedral(r1,r2,r3,l1)``, ``dihedral(r2,r3,l1,l2)``
        and ``dihedral(r3,l1,l2,l3)`` (units compatible with radians).
    restrained_receptor_atoms: list[int]
        A list index restrained receptor atoms. Parmed index
    restrained_ligand_atoms: list[int]
        A list index restrained ligand atoms. Parmed index
    ligand_heavy_atom_distance_parm_index: int
        The selected l1 atom to construct the distance restraint
    ligand_heavy_atom_2_parm_index: int
        The selected l2 atom to constuct angle and dihedral angles
    ligand_heavy_atom_3_parm_index: int
        The selected l3 atom to constuct angle and dihedral angles
    receptor_heavy_atom_distance_parm_index: int
        The selected r1 atom to construct the distance restraint
    receptor_heavy_atom_2_parm_index: int
        The selected l2 atom to constuct angle and dihedral angles
    receptor_heavy_atom_3_parm_index: int
        The selected l3 atom to constuct angle and dihedral angles
    boresch_template: str
        Orientational restraint written .RST file.

    References
    ----------
    [1] Boresch S, Tettinger F, Leitgeb M, Karplus M. J Phys Chem B. 107:9535, 2003.
        http://dx.doi.org/10.1021/jp0217839
    [2] Mobley DL, Chodera JD, and Dill KA. J Chem Phys 125:084902, 2006.
        https://dx.doi.org/10.1063%2F1.2221683


    """

    def __init__(
        self,
        complex_prmtop,
        complex_coordinate,
        restraint_type,
        ligand_mask,
        receptor_mask,
        K_r,  # max distance
        K_thetaA: float,  # max_torsional
        K_thetaB: float,  # max_torisional
        K_phiA: float,  # max torisional
        K_phiB: float,  # max torisional
        K_phiC: float,  # max torisional
        r_aA0: Optional[float] = None,  # computed distance
        theta_A0=None,  # ligand angle
        theta_B0: Optional[float] = None,  # receptor angle
        phi_A0: Optional[float] = None,  # ligand computed phi
        phi_B0: Optional[float] = None,  # recepotr idk
        phi_C0: Optional[float] = None,  # compute central
        restrained_receptor_atoms: Optional[list] = None,
        restrained_ligand_atoms: Optional[list] = None,
        ligand_heavy_atom_distance_parm_index: Optional[int] = None,
        ligand_heavy_atom_2_parm_index: Optional[int] = None,
        ligand_heavy_atom_3_parm_index: Optional[int] = None,
        receptor_heavy_atom_distance_parm_index: Optional[int] = None,
        receptor_heavy_atom_2_parm_index: Optional[int] = None,
        receptor_heavy_atom_3_parm_index: Optional[int] = None,
        boresch_template: Optional[str] = None,
<<<<<<< HEAD
=======
        flat_bottom_template: Optional[str] = None,
>>>>>>> 478e1a82
        memory: Optional[Union[int, str]] = None,
        cores: Optional[Union[int, float, str]] = None,
        disk: Optional[Union[int, str]] = None,
        preemptable: Optional[Union[bool, int, str]] = None,
        unitName: Optional[str] = "",
        checkpoint: Optional[bool] = False,
        displayName: Optional[str] = "",
        descriptionClass: Optional[str] = None,
    ) -> None:
        super().__init__(
            memory,
            cores,
            disk,
            preemptable,
            unitName,
            checkpoint,
            displayName,
            descriptionClass,
        )
        self.complex_prmtop = complex_prmtop
        self.complex_coordinate = complex_coordinate
        self.restraint_type = restraint_type
        self.ligand_mask = ligand_mask
        self.receptor_mask = receptor_mask
        self.restrained_receptor_atoms = restrained_receptor_atoms
        self.restrained_ligand_atoms = restrained_ligand_atoms
        self.lig_dist_atom = ligand_heavy_atom_distance_parm_index
        self.rec_dist_atom = receptor_heavy_atom_distance_parm_index
        self.ligand_atom2 = ligand_heavy_atom_2_parm_index
        self.ligand_atom3 = ligand_heavy_atom_3_parm_index
        self.receptor_atom2 = receptor_heavy_atom_2_parm_index
        self.receptor_atom3 = receptor_heavy_atom_3_parm_index
        self.K_r = K_r  # max distance
        self.r_aA0 = r_aA0  # computed distance
        self.K_thetaA = K_thetaA  # max_torsional
        self.theta_A0 = theta_A0  # ligand angle
        self.K_thetaB = K_thetaB  # max_torisional
        self.theta_B0 = theta_B0  # receptor angle
        self.K_phiA = K_phiA  # max torisional
        self.phi_A0 = phi_A0  # ligand computed phi
        self.K_phiB = K_phiB  # max torisional
        self.phi_B0 = phi_B0  # recepotr idk
        self.K_phiC = K_phiC  # max torisional
        self.phi_C0 = phi_C0  # compute central
        self.boresch_template = boresch_template
        self.flat_bottom_template = flat_bottom_template

    @property
    def receptor_heavy_atoms(self):
        """Determine receptor heavy atoms only.

        Returns
        -------
        receptor_heavy_atoms: list[pytraj.core.topology_objects.Atom]
            List of receptor heavy atoms.
        """
        return self._determine_heavy_atoms(self.complex_traj[self.receptor_mask])

    @property
    def ligand_heavy_atoms(self):
        """Determine ligand heavy atoms only.

        Returns
        -------
        ligand_heavy_atoms: list[pytraj.core.topology_objects.Atom]
            List of ligand heavy atoms.
        """
        return self._determine_heavy_atoms(self.complex_traj[self.ligand_mask])

        # We determine automatically only the parameters that have been left undefined.

    @property
    def receptor_heavy_atom_pairs(self):
        """Search for all possible combinations of receptor heavy atom pairs.
        Return pairs with more than one heavy atom convalent bond.

        Returns
        -------
        receptor_heavy_atom_pairs: tuple(pytraj.core.topology_objects.Atom, pytraj.core.topology_objects.Atom)
            Receptor heavy atom pairs with more than one heavy atom convalent bonds.
        """
        no_proton_pairs = list(itertools.permutations(self.receptor_heavy_atoms, r=2))
        # get parmed infomation of the second atom
        parmed_atoms = [
            self.complex_parm.atoms[atom[1].index] for atom in no_proton_pairs
        ]

        # if the atom have more than 1 heavy atom bond
        heavy_atoms = list(map(refactor_find_heavy_bonds, parmed_atoms))

        return [x for x, y in zip(no_proton_pairs, heavy_atoms) if y]

    @property
    def ligand_heavy_atom_pairs(self):
        """Search for all possible combinations of ligand heavy atom pairs.
        Return pairs with more than one heavy atom convalent bond.

        Returns
        -------
        ligand_heavy_atom_pairs: tuple(pytraj.core.topology_objects.Atom, pytraj.core.topology_objects.Atom)
            Ligand heavy atom pairs with more than one heavy atom convalent bonds.
        """

        no_proton_pairs = list(itertools.permutations(self.ligand_heavy_atoms, r=2))
        # get parmed infomation of the second atom
        parmed_atoms = [
            self.complex_parm.atoms[atom[1].index] for atom in no_proton_pairs
        ]

        # if the atom have more than 1 heavy atom bond
        heavy_atoms = list(map(refactor_find_heavy_bonds, parmed_atoms))

        return [x for x, y in zip(no_proton_pairs, heavy_atoms) if y]

    @property
    def _write_orientational_template(self):
        """
        Write an orentational restraint .RST file.

        Generate AMBER NMR restraints:
            &rst iat = atom_r1, atom_L1,
            r1=0, r2 = r_aA0, r3 = r_aA0, r4 = 1000
            rk2= $drest, rk3= $drest,
            /
            &rst iat = atom_R2, atom_R1, atom_L1,
            r1 = 0, r2 = theta_B0, r3 = theta_B0, r4 = 180,
            rk2 = $arest, rk3 = $arest,
            /
            &rst iat = atom_R1, atom_L1, atom_L2,
            r1 = 0, r2 = theta_A0, r3 = theta_A0, r4 = 180,
            rk2 = $arest, rk3 = $arest,
            /
            &rst iat= atom_R1, atom_L1, atom_L2, $atom_L3,
            r1=0., r2=phi_A0, r3=phi_A0, r4=360.,
            rk2 = $trest, rk3 = $trest,
            /
            &rst iat= atom_L1, atom_R1, atom_R2, atom_R3,
            r1=0., r2=$rec_torres, r3=$rec_torres, r4=360.,
            rk2 = $trest, rk3 = $trest,
            /
            &rst iat= atom_R2, atom_R1, atom_L1, atom_L2,
            r1=0., r2=$central_torres, r3=$central_torres, r4=360.,
            rk2 = $trest, rk3 = $trest,
            /
            &end

        Returns
        -------
        complex_name_orientational_template.RST: str
            A written orientational .RST restraint file.
        """

        string_template = ""
        restraint_path = os.path.abspath(
            os.path.join(
                os.path.dirname(os.path.realpath(__file__)),
                "templates/restraints/orientational.template",
            )
        )
        # restraint_path = "/nas0/ayoub/Impicit-Solvent-DDM/implicit_solvent_ddm/templates/restraint.RST"
        with open(restraint_path) as t:
            template = Template(t.read())
            restraint_template = template.substitute(
                atom_R3=self.receptor_atom3,
                atom_R2=self.receptor_atom2,
                atom_R1=self.rec_dist_atom,
                atom_L1=self.lig_dist_atom,
                atom_L2=self.ligand_atom2,
                atom_L3=self.ligand_atom3,
                dist_rest=self.r_aA0,
                lig_angrest=self.theta_A0,
                rec_angrest=self.theta_B0,
                central_torres=self.phi_C0,
                rec_torres=self.phi_B0,
                lig_torres=self.phi_A0,
                drest="$drest",
                arest="$arest",
                trest="$trest",
            )
            string_template += restraint_template

        complex_name = re.sub(r"\..*", "", os.path.basename(self.complex_prmtop))
        with open(
            f"{complex_name}_orientational_template.RST", "w"
        ) as restraint_string:
            restraint_string.write(string_template)

        return f"{complex_name}_orientational_template.RST"

    @property
    def compute_boresch_restraints(self):
        """Analytically calculate the DeltaG of Boresch restraints contribution.

        Returns
        -------
        df: pd.DataFrame
            A dataframe containing all variables to computed standard state.
        """

        Rgas = 8.31446261815324  # Ideal Gas constant (J)/(mol*K)
        kB = (
            Rgas / 4184
        )  # Converting from Joules to kcal units (kB = Rgas when using molar units)
        T = 298  # Value read from mdin file, assume this is natural units for the similatuion(Kelvin)
        V = 1660  # Angstrom Cubed
        # k = 1.38*(10**(-23))
        print(self.K_thetaA)
        theta_1_rad = math.radians(self.theta_B0)
        theta_2_rad = math.radians(self.theta_A0)
        K_numerator = math.sqrt(
            self.K_r
            * self.K_thetaA
            * self.K_thetaB
            * self.K_phiA
            * self.K_phiB
            * self.K_phiC
        )
        K_denom = (2 * (math.pi) * kB * T) ** 3
        left_numerator = 8 * ((math.pi) ** 2) * V
        left_denom = (
            (self.r_aA0**2) * (math.sin(theta_1_rad)) * (math.sin(theta_2_rad))
        )
        log_argument = (left_numerator / left_denom) * (K_numerator / K_denom)
        result = kB * T * np.log(log_argument)

        df = pd.DataFrame()
        df["r"] = [self.r_aA0]
        df["theta_1"] = [self.theta_A0]
        df["theta_2"] = [self.theta_B0]
        df["Kr"] = [self.K_r]
        df["Ktheta_1"] = [self.K_thetaA]
        df["Ktheta_2"] = [self.K_thetaB]
        df["Kphi1"] = [self.K_phiA]
        df["Kphi2"] = [self.K_phiB]
        df["Kphi3"] = [self.K_phiC]
        df["DeltaG"] = [result]

        return df

    def _assign_if_undefined(self, attr_name, attr_value):
        """Assign value to self.name only if it is None."""

        if getattr(self, attr_name) is None:
            setattr(self, attr_name, attr_value)

    def _determine_atoms_specified_restraints(self, receptor, ligand):
        """Determines the ligand and receptor atom for distance restraints

        Depending on user type of restraint selected:
        restraint_type=1 Determine the heavy atoms closest between
        receptor and ligand center of mass (COM)
        restraint_type=2: Using ligand-COM heavy atom searches the shortest distance for
        any receptor heavy atom
        restraint_type=3: Selects the shortest distance between any receptor and ligand atoms

        Parameters
        ----------
        receptor: pytraj.trajectory
            Pytraj trajectory of the receptor molecule
        ligand: pytraj.trajectory
            Pytraj trajectory of the ligand molecule

        Returns
        -------
        lig_a1_coords: numpy.ndarry
            Array of coordiante of selected L1 position
        rec_a1_coords: numpy.ndarry
            Array of coordiante of selected R1 position
        """
        ligand_com = pt.center_of_mass(ligand)
        receptor_com = pt.center_of_mass(receptor)

        if self.restraint_type == 1:
            # find atom closest to ligand's CoM and relevand information
            (
                ligand_suba1,
                lig_a1_coords,
                dist_liga1_com,
            ) = screen_for_distance_restraints(ligand.n_atoms, ligand_com, ligand)
            ligand_a1 = receptor.n_atoms + ligand_suba1
            dist_liga1_com = distance_calculator(lig_a1_coords, ligand_com)
            receptor_a1, rec_a1_coords, dist_reca1_com = screen_for_distance_restraints(
                receptor.n_atoms, receptor_com, receptor
            )
            dist_rest = distance_calculator(lig_a1_coords, rec_a1_coords)

        elif self.restraint_type == 3:
            (
                ligand_suba1,
                lig_a1_coords,
                receptor_a1,
                rec_a1_coords,
                dist_rest,
            ) = shortest_distance_between_molecules(receptor, ligand)
            ligand_a1 = receptor.n_atoms + ligand_suba1

        else:
            # find atom closest to ligand's CoM and relevand information
            (
                ligand_suba1,
                lig_a1_coords,
                dist_liga1_com,
            ) = screen_for_distance_restraints(ligand.n_atoms, ligand_com, ligand)
            ligand_a1 = receptor.n_atoms + ligand_suba1
            receptor_a1, rec_a1_coords, dist_rest = screen_for_distance_restraints(
                receptor.n_atoms, lig_a1_coords, receptor
            )

        # set attributes
        self._assign_if_undefined("lig_dist_atom", ligand_a1)
        self._assign_if_undefined("rec_dist_atom", receptor_a1)
        self._assign_if_undefined("r_aA0", dist_rest)

        return lig_a1_coords, rec_a1_coords

    def _determine_heavy_atoms(self, molecule):
        """Returns a list of only heavy atoms

        Returns:
        _determine_heavy_atoms: list[pytraj.core.topology_objects.Atom]
            A list of heavy atoms only.
        """
        # ignore protons return a list of heavy atoms
        return list(
            itertools.filterfalse(
                lambda atom: atom.name.startswith("H"), molecule.topology.atoms
            )
        )

    @staticmethod
    def _check_suitable_restraints(
        atom1_position, atomx_position, only_heavy_pairs, atom_coords
    ):
        """Tries to find the best suited for atoms L2, L3,
        R2, R3.
            self._check_suitable_restraints(
            ligand_atom_A_coord, receptor_atom_a_coord, self.ligand_heavy_atom_pairs,self.complex_traj[self.ligand_mask]
            )
        Parameters
        ----------
        atom1_position: numpy.ndarry
            Coordinates to either ligand atom A or receptor atom a.
        atomx_position: numpy.ndarry
            Coordinates to either ligand atom A or receptor atom a.
        only_heavy_pairs: list[pytraj.core.topology_objects.Atom]
            Heavy atom pairs of the ligand or receptor.
        atom_coords: pytraj.trajectory
            Pytraj of receptor or ligand.

        Returns
        -------
        selected_atom2: int
            Parm index of selected atom 2
        saved_atom2_position: numpy.ndarry
            Coordinate position of selected atom 2
        saved_angle_a1a2: ndarray of floats
            computed theta angle between atom 1 and atom 2
        saved_torsion_angle: ndarray of floats
            Computed torisonal angle between atomx_position, atom1_position, atom2_position and atom3_position
        selected_atom3: int
            Parm index of selected atom 3
        """
        atom_coords = atom_coords.xyz[0]
        min_angle = 80
        max_angle = 100
        saved_average_distance_value = 0
        suitable_restraint = False

        while not suitable_restraint:
            for atom_index, atom in enumerate(only_heavy_pairs):
                atom2_position = atom_coords[
                    atom[0].index
                ]  # [position_data[i][1],position_data[i][2],position_data[i][3]]
                atom3_position = atom_coords[
                    atom[1].index
                ]  # [position_data[i][1],position_data[i][2],position_data[i][3]]
                angle_a1a2 = find_angle(atom2_position, atom1_position, atomx_position)
                angle_a2a3 = find_angle(atom3_position, atom2_position, atom1_position)

                if (
                    angle_a1a2 > min_angle
                    and angle_a1a2 < max_angle
                    and angle_a2a3 > min_angle
                    and angle_a2a3 < max_angle
                ):
                    torsion_angle = compute_dihedral_angle(
                        atomx_position, atom1_position, atom2_position, atom3_position
                    )
                    new_distance_a1a2 = distance_calculator(
                        atom1_position, atom2_position
                    )
                    new_distance_a3_norm_a1a2 = norm_distance(
                        atom1_position, atom2_position, atom3_position
                    )

                    if (
                        new_distance_a1a2 + new_distance_a3_norm_a1a2
                    ) / 2 > saved_average_distance_value:
                        saved_average_distance_value = (
                            new_distance_a1a2 + new_distance_a3_norm_a1a2
                        ) / 2
                        saved_angle_a1a2 = angle_a1a2
                        saved_torsion_angle = torsion_angle
                        saved_atom2_position = atom2_position
                        selected_atom2 = atom[0].index + 1
                        selected_atom3 = atom[1].index + 1
                        suitable_restraint = True
                        print(
                            f"print(saved_average_distance_value) refactor {saved_average_distance_value}"
                        )
            if not suitable_restraint:
                if min_angle > 10:
                    print(min_angle)
                    min_angle -= 1
                    max_angle += 1
                else:
                    import sys

                    sys.exit(
                        "no suitable restraint atom found that fit all parameters!!"
                    )
        return (
            selected_atom2,
            saved_atom2_position,
            saved_angle_a1a2,
            saved_torsion_angle,
            selected_atom3,
        )

    def run(self, fileStore):
        temp_dir = fileStore.getLocalTempDir()
        complex_prmtop_ID = fileStore.readGlobalFile(
            self.complex_prmtop,
            userPath=os.path.join(temp_dir, os.path.basename(self.complex_prmtop)),
        )
        complex_coordinate_ID = fileStore.readGlobalFile(
            self.complex_coordinate,
            userPath=os.path.join(
                temp_dir, os.path.basename(self.complex_coordinate[0])
            ),
        )
        # self.complex_traj = pt.load(self.complex_coordinate, self.complex_prmtop)
        # self.complex_parm = pmd.load_file(self.complex_prmtop)
        self.complex_traj = pt.load(complex_coordinate_ID, complex_prmtop_ID)
        self.complex_parm = pmd.load_file(complex_prmtop_ID)

<<<<<<< HEAD
        (
            ligand_atom_A_coord,
            receptor_atom_a_coord,
        ) = self._determine_atoms_specified_restraints(
            receptor=self.complex_traj[self.receptor_mask],
            ligand=self.complex_traj[self.ligand_mask],
        )

        (
=======
        (
            ligand_atom_A_coord,
            receptor_atom_a_coord,
        ) = self._determine_atoms_specified_restraints(
            receptor=self.complex_traj[self.receptor_mask],
            ligand=self.complex_traj[self.ligand_mask],
        )

        (
>>>>>>> 478e1a82
            ligand_suba2,
            ligand_a2_coords,
            ligand_angle1,
            ligand_torsion,
            ligand_suba3,
        ) = self._check_suitable_restraints(
            ligand_atom_A_coord,
            receptor_atom_a_coord,
            self.ligand_heavy_atom_pairs,
            self.complex_traj[self.ligand_mask],
        )
        ligand_a2 = self.complex_traj[self.receptor_mask].n_atoms + ligand_suba2
        ligand_a3 = self.complex_traj[self.receptor_mask].n_atoms + ligand_suba3
        # set ligand angles and heavy atom attributes
        self._assign_if_undefined("ligand_atom2", ligand_a2)
        self._assign_if_undefined("ligand_atom3", ligand_a3)
        self._assign_if_undefined("theta_A0", ligand_angle1)
        self._assign_if_undefined("phi_A0", ligand_torsion)

        (
            receptor_a2,
            receptor_a2_coords,
            receptor_angle1,
            receptor_torsion,
            receptor_a3,
        ) = self._check_suitable_restraints(
            receptor_atom_a_coord,
            ligand_atom_A_coord,
            self.receptor_heavy_atom_pairs,
            self.complex_traj[self.receptor_mask],
        )

        # set receptor angles and heavy atom attributes
        self._assign_if_undefined("receptor_atom2", receptor_a2)
        self._assign_if_undefined("receptor_atom3", receptor_a3)
        self._assign_if_undefined("theta_B0", receptor_angle1)
        self._assign_if_undefined("phi_B0", receptor_torsion)

        central_torsion = compute_dihedral_angle(
            receptor_a2_coords,
            receptor_atom_a_coord,
            ligand_atom_A_coord,
            ligand_a2_coords,
        )

        # set central torsion phi ange
        self._assign_if_undefined("phi_C0", central_torsion)
        # assign boresch template
        self._assign_if_undefined(
            "boresch_template",
            fileStore.writeGlobalFile(self._write_orientational_template),
        )

        return self


class RestraintMaker(Job):
    def __init__(
        self,
        config: Config,
        boresch_restraints: BoreschRestraints,
<<<<<<< HEAD
        complex_binding_mode: FileID,
        flat_bottom: FileID,
=======
        flat_bottom: str,
>>>>>>> 478e1a82
        conformational_template=None,
        orientational_template=None,
    ) -> None:
        super().__init__()
        self.complex_binding_mode = complex_binding_mode
        self.flat_bottom = flat_bottom
        self.complex_restraint_file = config.intermidate_args.complex_restraint_files
        self.ligand_restraint_file = config.intermidate_args.guest_restraint_files
        self.receptor_restraint_file = config.intermidate_args.receptor_restraint_files
        self.max_con_force = config.intermidate_args.max_conformational_restraint
        self.max_orient_force = config.intermidate_args.max_orientational_restraint

        self.conformational_forces = (
            config.intermidate_args.conformational_restraints_forces
        )
        self.orientational_forces = (
            config.intermidate_args.orientational_restriant_forces
        )
        self.config = config
        self.boresch = boresch_restraints
        self.flat_bottom = flat_bottom
        self.restraints = {}
        self.ligand_conformational_restraints = None
        self.receptor_conformational_restraints = None
        self.complex_conformational_restraints = None

    def _assign_if_undefined(self, attr_name, attr_value):
        """Assign value to self.name only if it is None."""

        if getattr(self, attr_name) is None:
            setattr(self, attr_name, attr_value)

    @property
    def max_ligand_conformational_restraint(self):
        return self.restraints[f"ligand_{self.max_con_force}_rst"]

    @property
    def max_receptor_conformational_restraint(self):
        return self.restraints[f"receptor_{self.max_con_force}_rst"]

    @property
    def max_complex_restraint(self):
        return self.restraints[
            f"complex_{self.max_con_force}_{self.max_orient_force}_rst"
        ]

    def run(self, fileStore):
        conformational_restraints = self.addChildJobFn(
            get_conformational_restraints,
            self.config.endstate_files.complex_parameter_filename,
<<<<<<< HEAD
            self.complex_binding_mode,
=======
            self.config.inputs["endstate_complex_lastframe"],
>>>>>>> 478e1a82
            self.config.amber_masks.receptor_mask,
            self.config.amber_masks.ligand_mask,
        )
        self.conformational_restraints = conformational_restraints

        # just added remove
        self._assign_if_undefined(
            "complex_conformational_restraints", conformational_restraints.rv(0)
        )
        self._assign_if_undefined(
            "ligand_conformational_restraints", conformational_restraints.rv(1)
        )
        self._assign_if_undefined(
            "receptor_conformational_restraints", conformational_restraints.rv(2)
        )

        # self.ligand_conformational_restraints = conformational_restraints.rv(1)
        # self.complex_conformational_restraints = conformational_restraints.rv(0)
        # self.receptor_conformational_restraints = conformational_restraints.rv(2)

        self.boresch_deltaG = self.boresch.compute_boresch_restraints

        for index, (conformational_force, orientational_force) in enumerate(
            zip(
                self.config.intermidate_args.conformational_restraints_forces,
                self.config.intermidate_args.orientational_restriant_forces,
            )
        ):
            if len(self.ligand_restraint_file) == 0:
                self.restraints[
                    f"ligand_{conformational_force}_rst"
                ] = self.addFollowOnJobFn(
                    write_restraint_forces,
                    conformational_restraints.rv(1),
                    conformational_force=conformational_force,
                ).rv()

                self.restraints[
                    f"receptor_{conformational_force}_rst"
                ] = self.addFollowOnJobFn(
                    write_restraint_forces,
                    conformational_restraints.rv(2),
                    conformational_force=conformational_force,
                ).rv()

                self.restraints[
                    f"complex_{conformational_force}_{orientational_force}_rst"
                ] = self.addFollowOnJobFn(
                    write_restraint_forces,
                    conformational_restraints.rv(0),
                    self.boresch.boresch_template,
                    conformational_force=conformational_force,
                    orientational_force=orientational_force,
                    flat_bottom_template=self.flat_bottom,
                ).rv()
            else:
                self.restraints[
                    f"ligand_{conformational_force}_rst"
                ] = self.ligand_restraint_file[index]

                self.restraints[
                    f"receptor_{conformational_force}_rst"
                ] = self.receptor_restraint_file[index]

                self.restraints[
                    f"complex_{conformational_force}_{orientational_force}_rst"
                ] = self.complex_restraint_file[index]

        # if self.complex_restraint_file:
        #     self.boresch_deltaG = self._get_boresch_parameters(
        #         fileStore.readGlobalFile(
        #             self.complex_restraint_file[-1],
        #             userPath=os.path.join(
        #                 self.tempDir, os.path.basename(self.complex_restraint_file[-1])
        #             ),
        #         )
        #     )

        return self

    def add_complex_window(self, conformational_force, orientational_force):
        return self.addChildJobFn(
            write_restraint_forces,
            self.conformational_restraints.rv(0),
            self.boresch.boresch_template,
            conformational_force=conformational_force,
            orientational_force=orientational_force,
<<<<<<< HEAD
        )

    def add_ligand_window(self, conformational_force):
=======
        ).rv()

    def add_ligand_window(self, system, conformational_force):
>>>>>>> 478e1a82
        return self.addChildJobFn(
            write_restraint_forces,
            self.conformational_restraints.rv(1),
            conformational_force=conformational_force,
        ).rv()

    def add_receptor_window(self, conformational_force):
        return self.addFollowOnJobFn(
            write_restraint_forces,
            self.conformational_restraints.rv(2),
            conformational_force=conformational_force,
        ).rv()

    def _get_boresch_parameters(self, restraint_filename):
        """
        Get the Boresch parameter from user provided restraint files.

        The purpose is to read an .RST file. This script assumes the user
        formated the .RST file correctly with the 6 orientational restraints
        at the top of the file. The method will scan each line and find a
        floating point number ignoring integers (atom numbers).
        The order list follows:
        1. The first floating point number should corresponds to distance(r) restraint
            between the select host/guest atom.
        2. The second is the conformational restraint force constant

        Returns
        -------
        boresch_parameter: pd.DataFrame()
        """
        # read in the orientational file with the MAX restraint forces

        with open(restraint_filename) as f:
            restraints = f.readlines()

        values = []
        for line in restraints:
            # if number is floating point number
            current_line = re.search(r"\d*\.\d*", line)
            if current_line is not None:
                values.append(float(current_line[0]))
        return
        # return compute_boresch_restraints(
        #     dist_restraint_r=values[0],
        #     angle1_rest_val=values[2],
        #     angle2_rest_val=values[4],
        #     dist_rest_Kr=values[1],
        #     angle1_rest_Ktheta1=values[3],
        #     angle2_rest_Ktheta2=values[3],
        #     torsion1_rest_Kphi1=values[3],
        #     torsion2_rest_Kphi2=values[3],
        #     torsion3_rest_Kphi3=values[3],
        # )

    @staticmethod
    def get_restraint_file(
        restraint_obj, system, conformational_force, orientational_force=None
    ):
        if system == "ligand":
            return restraint_obj[f"ligand_{conformational_force}_rst"]

        elif system == "receptor":
            return restraint_obj[f"receptor_{conformational_force}_rst"]
        else:
            return restraint_obj[
                f"complex_{conformational_force}_{orientational_force}_rst"
            ]


def get_conformational_restraints(
    job, complex_prmtop, complex_coordinate, receptor_mask, ligand_mask
):
    """
     Purpose to create a series of conformational restraint template files.

    The orentational restraints will returns 6 atoms best suited for NMR restraints, based on specific restraint type the user specified.

     Parameters
     ----------
     job: toil.job.FunctionWrappingJob
         A context manager that represents a Toil workflow
     complex_coordinate: toil.fileStore.FileID
         The jobStoreFileID of the imported file. The file being an coordinate file (.ncrst, .nc) of a complex
     complex_restrt_filename: srt
         Name of the coordinate complex file


     Returns
     -------
     restraint_complex_ID: str
         Conformational restraint template for the complex
     restraint_ligand_ID: str
         Conformational restraint template for the ligand only
     restriant_receptor_ID: str
         Conformational restraint template for the receptor only
    """
    tempDir = job.fileStore.getLocalTempDir()
    complex_prmtop_ID = job.fileStore.readGlobalFile(
        complex_prmtop, userPath=os.path.join(tempDir, os.path.basename(complex_prmtop))
    )
    complex_coordinate_ID = job.fileStore.readGlobalFile(
        complex_coordinate,
        userPath=os.path.join(tempDir, os.path.basename(complex_coordinate[0])),
    )

    traj_complex = pt.load(complex_coordinate_ID, complex_prmtop_ID)
    ligand = traj_complex[ligand_mask]
    receptor = traj_complex[receptor_mask]

    receptor_atom_neighbor_index = create_atom_neighbor_array(receptor.xyz[0])
    ligand_atom_neighbor_index = create_atom_neighbor_array(ligand.xyz[0])

    ligand_template = conformational_restraints_template(ligand_atom_neighbor_index)
    receptor_template = conformational_restraints_template(receptor_atom_neighbor_index)
    complex_template = conformational_restraints_template(
        ligand_atom_neighbor_index, num_receptor_atoms=receptor.n_atoms
    )

    # Create a local temporary file.

    ligand_scratchFile = job.fileStore.getLocalTempFile()
    receptor_scratchFile = job.fileStore.getLocalTempFile()
    complex_scratchFile = job.fileStore.getLocalTempFile()
    # job.log(f"ligand_template {ligand_template}")
    with open(complex_scratchFile, "w") as fH:
        fH.write(complex_template)
        fH.write(receptor_template)
        fH.write("&end")
    with open(ligand_scratchFile, "w") as fH:
        fH.write(ligand_template)
        fH.write("&end")
    with open(receptor_scratchFile, "w") as fH:
        fH.write(receptor_template)
        fH.write("&end")

    restraint_complex_ID = job.fileStore.writeGlobalFile(complex_scratchFile)
    restraint_ligand_ID = job.fileStore.writeGlobalFile(ligand_scratchFile)
    restriant_receptor_ID = job.fileStore.writeGlobalFile(receptor_scratchFile)

    # job.fileStore.export_file(restraint_complex_ID, "file://" + os.path.abspath(os.path.join("/home/ayoub/nas0/Impicit-Solvent-DDM/output_directory", os.path.basename(restraint_complex_ID))))
    # toil.exportFile(outputFileID, "file://" + os.path.abspath(os.path.join(ioFileDirectory, "out.txt")))

    return (restraint_complex_ID, restraint_ligand_ID, restriant_receptor_ID)


def write_restraint_forces(
    job,
    conformational_template,
    orientational_template=None,
    flat_bottom_template=None,
    conformational_force=0.0,
    orientational_force=0.0,
):
    temp_dir = job.fileStore.getLocalTempDir()

    read_conformational_template = job.fileStore.readGlobalFile(
        conformational_template,
        userPath=os.path.join(temp_dir, os.path.basename(conformational_template)),
    )
    string_template = ""

    if orientational_template is not None:
        if flat_bottom_template is not None:
            string_template += flat_bottom_template + "\n"

        read_orientational_template = job.fileStore.readGlobalFile(
            orientational_template,
            userPath=os.path.join(temp_dir, os.path.basename(orientational_template)),
        )
        with open(read_orientational_template) as oren_temp:
            template = Template(oren_temp.read())
            orientational_temp = template.substitute(
                drest=conformational_force,
                arest=orientational_force,
                trest=orientational_force,
            )
            string_template += orientational_temp

    with open(read_conformational_template) as temp:
        template = Template(temp.read())
        restraint_temp = template.substitute(frest=conformational_force)
        string_template += restraint_temp

    string_template = string_template.replace("&end", "")

    with open("restraint.RST", "w") as fn:
        fn.write(string_template)
        fn.write("&end")

    return job.fileStore.writeGlobalFile("restraint.RST")


def conformational_restraints_template(
    solute_conformational_restraint, num_receptor_atoms=0
):
    restraint_path = os.path.abspath(
        os.path.join(
            os.path.dirname(os.path.realpath(__file__)),
            "templates/restraints/conformational_restraints.template",
        )
    )
    string_template = ""
    for index in range(len(solute_conformational_restraint)):
        with open(restraint_path) as f:
            template = Template(f.read())

            restraint_template = template.substitute(
                solute_primary_atom=solute_conformational_restraint[index][0]
                + num_receptor_atoms,
                solute_sec_atom=solute_conformational_restraint[index][1]
                + num_receptor_atoms,
                distance=solute_conformational_restraint[index][2],
                frest="$frest",
            )
            string_template += restraint_template
    return string_template


def write_empty_restraint(job):
    temp_dir = job.fileStore.getLocalTempDir()
    with open("empty.restraint", "w") as fn:
        fn.write("")
    return job.fileStore.writeGlobalFile("empty.restraint")


def export_restraint(job, restraints: RestraintMaker):
    # f"complex_{conformational_force}_{orientational_force}_rst"
    tempDir = job.fileStore.getLocalTempDir()

    job.log(f"restraints keys {restraints.restraints.keys()}")
    restraint_file = job.fileStore.readGlobalFile(
        restraints.restraints["complex_0.00390625_0.0625_rst"],
        userPath=os.path.join(
            tempDir,
            os.path.basename(restraints.restraints["complex_0.00390625_0.0625_rst"]),
        ),
    )
    job.fileStore.export_file(
        restraint_file,
        "file://"
        + os.path.abspath(
            os.path.join(
                "/nas0/ayoub/Impicit-Solvent-DDM/restraint_check",
                os.path.basename(restraint_file),
            )
        ),
    )
    job.log(
        f"""\n
            r: {restraints.boresch_deltaG["r"]}\n 
            theta_1: {restraints.boresch_deltaG["theta_1"]}\n
            theta_2: {restraints.boresch_deltaG["theta_2"]}\n
            Kr: {restraints.boresch_deltaG["Kr"]}\n 
            Ktheta_1: {restraints.boresch_deltaG["Ktheta_1"]}\n 
            Ktheta_2: {restraints.boresch_deltaG["Ktheta_2"]}\n 
            Kphi1: {restraints.boresch_deltaG["Kphi1"]}\n 
            Kphi2: {restraints.boresch_deltaG["Kphi2"]}\n 
            Kphi3: {restraints.boresch_deltaG["Kphi3"]}\n 
            DeltaG: {restraints.boresch_deltaG["DeltaG"]}\n 
            """
    )


def hello_job(job, config: Config):
    # get_orientational_restraints(job, complex_prmtop, complex_coordinate, receptor_mask, ligand_mask, restraint_type):
    # get_orientational_restraints(job, complex_prmtop, complex_coordinate, receptor_mask, ligand_mask, restraint_type):
    # output = job.addChildJobFn(get_orientational_restraints, prmtop, coordinate, ":CB7", ":M01", 1)

    boresch = job.addChild(
        BoreschRestraints(
            complex_prmtop=config.endstate_files.complex_parameter_filename,
            complex_coordinate=config.endstate_files.complex_coordinate_filename,
            restraint_type=2,
            ligand_mask=config.amber_masks.ligand_mask,
            receptor_mask=config.amber_masks.receptor_mask,
            K_r=16,
            K_thetaA=256,
            K_thetaB=256,
            K_phiA=256,
            K_phiB=256,
            K_phiC=256,
        )
    )
    config.inputs[
        "endstate_complex_lastframe"
    ] = config.endstate_files.complex_coordinate_filename
    a = boresch.addFollowOn(
        RestraintMaker(config=config, boresch_restraints=boresch.rv())
    )

    b = job.addFollowOnJobFn(export_restraint, a.rv())

    return a


if __name__ == "__main__":
    # traj = pt.load("/home/ayoub/nas0/Impicit-Solvent-DDM/success_postprocess/mdgb/split_complex_folder/ligand/split_M01_000.ncrst.1", "/home/ayoub/nas0/Impicit-Solvent-DDM/success_postprocess/mdgb/M01_000/4/4.0/M01_000.parm7")
    complex_coord = "/nas0/ayoub/sampl4_cb7/sampl4_cb7/cb7-mol01_Hmass/lambda_window/1.0/78.5/-8.0/-4.0/cb7-mol01_Hmass_300K_lastframe.ncrst"
    complex_parm = "/nas0/ayoub/sampl4_cb7/sampl4_cb7/cb7-mol01_Hmass/lambda_window/1.0/78.5/-8.0/-4.0/cb7-mol01_Hmass.parm7"

    options = Job.Runner.getDefaultOptions("./toilWorkflowRun")
    options.logLevel = "INFO"
    options.clean = "always"
    with Toil(options) as toil:
        import yaml

        with open(
            "/nas0/ayoub/Impicit-Solvent-DDM/config_files/no_restraints.yaml"
        ) as fH:
            yaml_config = yaml.safe_load(fH)

        config = Config.from_config(yaml_config)
        if not toil.options.restart:
            config.endstate_files.toil_import_parmeters(toil=toil)

            if config.endstate_method.endstate_method_type == "remd":
                config.endstate_method.remd_args.toil_import_replica_mdin(toil=toil)

            if config.intermidate_args.guest_restraint_files is not None:
                config.intermidate_args.toil_import_user_restriants(toil=toil)

            config.inputs["min_mdin"] = str(
                toil.import_file(
                    "file://"
                    + os.path.abspath(
                        os.path.dirname(os.path.realpath(__file__))
                        + "/templates/min.mdin"
                    )
                )
            )
        # complex_coord = toil.import_file(
        #     "file://" + os.path.abspath(complex_coord)
        # )
        # complex_parm = toil.import_file(
        #     "file://" + os.path.abspath(complex_parm)
        # )
        output = toil.start(Job.wrapJobFn(hello_job, config))

    # boresch = BoreschRestraints(complex_prmtop=complex_parm,
    #                             complex_coordinate=complex_coord,
    #                             restraint_type=2, ligand_mask=":G3",
    #                             receptor_mask=":WP6", K_r=4,
    #                             K_thetaA=8.0, K_thetaB=8.0,
    #                             K_phiA=8.0, K_phiB=8.0, K_phiC=8.0)
    # print('K_r', boresch.K_r)
    # a = boresch.run()
    # print(type(a.theta_A0))
    # print(boresch.compute_boresch_restraints)

    # print('-'*20)

    # get_orientational_restraints_no_toil(complex_prmtop=complex_parm, complex_coordinate=complex_coord,
    #                                      receptor_mask=":WP6", ligand_mask=":G3",
    #                                      restraint_type=2, max_torisonal_rest=8.0,
    #                                      max_distance_rest=4.0)
    # screen_for_distance_restraints(num_atoms, com, mol)
    # traj = pt.load(complex_coord, complex_parm)
    # parmed_traj = pmd.load_file(complex_parm)
    # receptor = traj[":CB7"]
    # ligand = traj[":M02"]
    # ligand_com = pt.center_of_mass(ligand)
    # receptor_com = pt.center_of_mass(receptor)

    # # find atom closest to ligand's CoM and relevand information
    # # ligand_suba1, lig_a1_coords, dist_liga1_com = distance_btw_center_of_mass(

    # receptor_atom_neighbor_index = create_atom_neighbor_array(receptor.xyz[0])
    # ligand_atom_neighbor_index = create_atom_neighbor_array(ligand.xyz[0])

    # print("receptor_atom_neighbor_index")
    # print(receptor_atom_neighbor_index)
    # print("-" * 80)
    # print("ligand_atom_neighbor_index")
    # print(ligand_atom_neighbor_index)
    # ligand_template = conformational_restraints_template(ligand_atom_neighbor_index)
    # receptor_template = conformational_restraints_template(receptor_atom_neighbor_index)
    # complex_template = conformational_restraints_template(
    #     ligand_atom_neighbor_index, num_receptor_atoms=receptor.n_atoms
    # )

    # # Create a local temporary file.

    # # ligand_scratchFile = job.fileStore.getLocalTempFile()
    # # receptor_scratchFile = job.fileStore.getLocalTempFile()
    # # complex_scratchFile = job.fileStore.getLocalTempFile()
    # # # job.log(f"ligand_template {ligand_template}")
    # with open("complex_conformational.RST", "w") as fH:
    #     fH.write(complex_template)
    #     fH.write(receptor_template)
    #     fH.write("&end")
    # with open("ligand_conformational.RST", "w") as fH:
    #     fH.write(ligand_template)
    #     fH.write("&end")
    # with open("receptor_conformational", "w") as fH:
    #     fH.write(receptor_template)
    #     fH.write("&end")

    # restraint_complex_ID = job.fileStore.writeGlobalFile(complex_scratchFile)
    # restraint_ligand_ID = job.fileStore.writeGlobalFile(ligand_scratchFile)
    # restriant_receptor_ID = job.fileStore.writeGlobalFile(receptor_scratchFile)

    # # job.fileStore.export_file(restraint_complex_ID, "file://" + os.path.abspath(os.path.join("/home/ayoub/nas0/Impicit-Solvent-DDM/output_directory", os.path.basename(restraint_complex_ID))))
    # # toil.exportFile(outputFileID, "file://" + os.path.abspath(os.path.join(ioFileDirectory, "out.txt")))

    # return (restraint_complex_ID, restraint_ligand_ID, restriant_receptor_ID)<|MERGE_RESOLUTION|>--- conflicted
+++ resolved
@@ -403,10 +403,6 @@
         receptor_heavy_atom_2_parm_index: Optional[int] = None,
         receptor_heavy_atom_3_parm_index: Optional[int] = None,
         boresch_template: Optional[str] = None,
-<<<<<<< HEAD
-=======
-        flat_bottom_template: Optional[str] = None,
->>>>>>> 478e1a82
         memory: Optional[Union[int, str]] = None,
         cores: Optional[Union[int, float, str]] = None,
         disk: Optional[Union[int, str]] = None,
@@ -452,7 +448,6 @@
         self.K_phiC = K_phiC  # max torisional
         self.phi_C0 = phi_C0  # compute central
         self.boresch_template = boresch_template
-        self.flat_bottom_template = flat_bottom_template
 
     @property
     def receptor_heavy_atoms(self):
@@ -853,7 +848,6 @@
         self.complex_traj = pt.load(complex_coordinate_ID, complex_prmtop_ID)
         self.complex_parm = pmd.load_file(complex_prmtop_ID)
 
-<<<<<<< HEAD
         (
             ligand_atom_A_coord,
             receptor_atom_a_coord,
@@ -863,17 +857,6 @@
         )
 
         (
-=======
-        (
-            ligand_atom_A_coord,
-            receptor_atom_a_coord,
-        ) = self._determine_atoms_specified_restraints(
-            receptor=self.complex_traj[self.receptor_mask],
-            ligand=self.complex_traj[self.ligand_mask],
-        )
-
-        (
->>>>>>> 478e1a82
             ligand_suba2,
             ligand_a2_coords,
             ligand_angle1,
@@ -935,12 +918,8 @@
         self,
         config: Config,
         boresch_restraints: BoreschRestraints,
-<<<<<<< HEAD
         complex_binding_mode: FileID,
         flat_bottom: FileID,
-=======
-        flat_bottom: str,
->>>>>>> 478e1a82
         conformational_template=None,
         orientational_template=None,
     ) -> None:
@@ -991,11 +970,7 @@
         conformational_restraints = self.addChildJobFn(
             get_conformational_restraints,
             self.config.endstate_files.complex_parameter_filename,
-<<<<<<< HEAD
             self.complex_binding_mode,
-=======
-            self.config.inputs["endstate_complex_lastframe"],
->>>>>>> 478e1a82
             self.config.amber_masks.receptor_mask,
             self.config.amber_masks.ligand_mask,
         )
@@ -1083,15 +1058,9 @@
             self.boresch.boresch_template,
             conformational_force=conformational_force,
             orientational_force=orientational_force,
-<<<<<<< HEAD
         )
 
     def add_ligand_window(self, conformational_force):
-=======
-        ).rv()
-
-    def add_ligand_window(self, system, conformational_force):
->>>>>>> 478e1a82
         return self.addChildJobFn(
             write_restraint_forces,
             self.conformational_restraints.rv(1),
