import os
import random
import re
import shutil
<<<<<<< HEAD
=======
import string
>>>>>>> 3642bd92
import tempfile
from dataclasses import dataclass, field
<<<<<<< HEAD
from numbers import Complex
from optparse import Option
=======
from enum import unique
>>>>>>> 3642bd92
from typing import List, Optional, Type, Union

import numpy as np
import parmed as pmd
import pytraj as pt
import yaml
from pydantic import NoneIsAllowedError
from toil.common import FileID, Toil
from toil.job import Job, JobFunctionWrappingJob


@dataclass 
class Workflow:
    setup_workflow: bool = True
    post_treatment: bool = True 
    run_endstate_method: bool = True
    end_state_postprocess: bool = False
    add_ligand_conformational_restraints: bool = True
    remove_GB_solvent_ligand: bool = True
    remove_ligand_charges: bool = True
    add_receptor_conformational_restraints: bool = True
    remove_GB_solvent_receptor: bool = True
    ignore_receptor_endstate: bool = False 
    complex_ligand_exclusions: bool = True
    complex_turn_off_exclusions: bool = True
    complex_turn_on_ligand_charges: bool = True
    complex_remove_restraint: bool = True
    @classmethod
    def from_config(cls: Type["Workflow"], obj:dict):
        if "workflow_jobs" in obj.keys():
            return cls(**obj["workflow_jobs"])
        else:
            return cls()   
        
    
    @classmethod
    def update_workflow(cls: Type["Workflow"], system: str, run_endstate: bool):
        
        if system == 'ligand':
            return cls(
                setup_workflow = False, 
                post_treatment=False, 
                end_state_postprocess = True,
                run_endstate_method = True, 
                ignore_receptor_endstate = True,
                add_receptor_conformational_restraints=False,
                remove_GB_solvent_receptor=False, 
                complex_ligand_exclusions = False, 
                complex_turn_off_exclusions = False, 
                complex_turn_on_ligand_charges = False, 
                complex_remove_restraint = False
            )
        elif system =='receptor':
            return cls(
                setup_workflow = False,
                post_treatment=False,
                end_state_postprocess = True,
                run_endstate_method = False,
                add_ligand_conformational_restraints = False, 
                remove_GB_solvent_ligand = False, 
                remove_ligand_charges = False, 
                complex_ligand_exclusions = False,
                complex_turn_off_exclusions = False, 
                complex_turn_on_ligand_charges = False, 
                complex_remove_restraint = False, 
            )
        elif system == 'complex':
            return cls(
                setup_workflow = False,
                post_treatment=False,
                end_state_postprocess = True,
                run_endstate_method = False,
                add_ligand_conformational_restraints = False,
                remove_GB_solvent_ligand = False,
                remove_ligand_charges  = False,
                ignore_receptor_endstate = True,
                add_receptor_conformational_restraints=False,
                remove_GB_solvent_receptor=False, 
                )
        else:
            raise Exception(f'system not valid: {system}')
    
@dataclass
class SystemSettings:
    executable: str
    mpi_command: str
    working_directory: str = 'no set' 
    CUDA: bool = field(default=False)
    memory: Optional[Union[int, str]] = field(default="5G")
    disk: Optional[Union[int, str]] = field(default="5G")
    @classmethod
    def from_config(cls: Type["SystemSettings"], obj:dict):
        return cls(**obj)

@dataclass 
class ParameterFiles:
    complex_parameter_filename: Union[str, FileID]
    complex_coordinate_filename: Union[str, FileID]
    ligand_parameter_filename: Optional[Union[str, FileID]] = field(default=None)
    ligand_coordinate_filename:  Optional[Union[str, FileID]]  = field(default=None)
    receptor_parameter_filename: Optional[Union[str, FileID]] = field(default=None)
    receptor_coordinate_filename: Optional[Union[str, FileID]] = field(default=None)
    
    complex_initial_coordinate:  Optional[Union[str, FileID]]  = field(default=None)
    ligand_initial_coordinate: Optional[Union[str, FileID]] = field(default=None)
    receptor_initial_coordinate: Optional[Union[str, FileID]] = field(default=None)
    
    def __post_init__(self):
        self.tempdir = tempfile.TemporaryDirectory()
        #check complex is a valid structure 
        #ASK LUCHKO HOW TO CHECK FOR VALID STRUCTURES
        complex_traj = pt.iterload(self.complex_coordinate_filename, self.complex_parameter_filename)
        pt.check_structure(traj=complex_traj)
        
        if self.receptor_parameter_filename is not None:
<<<<<<< HEAD
            receptor_path = 'mdgb/structs/receptor_unique'
            if not os.path.exists(receptor_path):
                os.makedirs(receptor_path)
=======
            self._create_unique_receptor_id()
>>>>>>> 3642bd92
            
            self.generate_unique_receptor_id(receptor_path)

    @classmethod 
    def from_config(cls: Type["ParameterFiles"], obj:dict):
       return cls(**obj)
   
    def generate_unique_receptor_id(self, file_path):
        solu_rep = re.sub(r"\..*", "", os.path.basename(self.receptor_parameter_filename))  # type: ignore
        file_number = 0
        while os.path.exists(f"{file_path}/{solu_rep}_{file_number:03}.parm7"):
            file_number +=1
        
        shutil.copyfile(self.receptor_parameter_filename, f"{file_path}/{solu_rep}_{file_number:03}.parm7")  # type: ignore
        self.receptor_parameter_filename = f"{file_path}/{solu_rep}_{file_number:03}.parm7"
        
    def get_inital_coordinate(self):
        solu_complex = re.sub(r"\..*", "", os.path.basename(self.complex_coordinate_filename))
        solu_receptor = re.sub(r"\..*", "", os.path.basename(self.receptor_coordinate_filename))  # type: ignore
        solu_ligand = re.sub(r"\..*", "", os.path.basename(self.ligand_coordinate_filename))  # type: ignore
        print(os.path.exists(self.receptor_parameter_filename))
        path = "mdgb/structs"
        if not os.path.exists(path):
            os.makedirs(path)
        
        complex_traj = pt.iterload(self.complex_coordinate_filename, self.complex_parameter_filename)
        print(complex_traj)
        receptor_traj = pt.iterload(self.receptor_coordinate_filename, self.receptor_parameter_filename)
        print(receptor_traj)
        ligand_traj = pt.iterload(self.ligand_coordinate_filename, self.ligand_parameter_filename)
        
        pt.write_traj(f"{path}/{solu_complex}.ncrst", complex_traj, frame_indices=[0])
        pt.write_traj(f"{path}/{solu_receptor}_.ncrst", receptor_traj, frame_indices=[0])
        pt.write_traj(f"{path}/{solu_ligand}_.ncrst", ligand_traj, frame_indices=[0])
        
        self.complex_initial_coordinate = f"{path}/{solu_complex}.ncrst.1"
        self.receptor_initial_coordinate = f"{path}/{solu_receptor}_.ncrst.1"
        self.ligand_initial_coordinate = f"{path}/{solu_ligand}_.ncrst.1"
    
    
    
    def _create_unique_receptor_id(self):
        '''
        Splits the complex into the ligand and receptor individual files.
        '''
        unique_id = ''.join(random.choice(string.ascii_letters) for x in range(3))
        
        ligand_basename = re.sub(r"\..*", "", os.path.basename(self.ligand_parameter_filename))  # type: ignore
        receptor_basename = re.sub(r"\..*", "", os.path.basename(self.receptor_parameter_filename))  # type: ignore
        unique_receptor_ID = os.path.join(self.tempdir.name, f"{receptor_basename}-{ligand_basename}_{unique_id}.parm7")
        
        shutil.copyfile(self.receptor_parameter_filename, unique_receptor_ID)  # type: ignore
        
        self.receptor_parameter_filename = unique_receptor_ID
        print("test",os.path.exists(self.receptor_parameter_filename))
    
    
    def toil_import_parmeters(self, toil):
        
        self.complex_parameter_filename = str(
            toil.import_file(
                "file://"
                + os.path.abspath(self.complex_parameter_filename)
            )
        )
        self.complex_coordinate_filename = str(
            toil.import_file(
                "file://"
                + os.path.abspath(self.complex_coordinate_filename)
            )
        )
        if self.ligand_coordinate_filename is not None:
            self.ligand_coordinate_filename = str(
                toil.import_file(
                    "file://"
                    + os.path.abspath(self.ligand_coordinate_filename)
                )
            )
        if self.ligand_parameter_filename is not None:
            self.ligand_parameter_filename = str(
                toil.import_file(
                    "file://"
                    + os.path.abspath(self.ligand_parameter_filename)
                )
            )
        
        if self.receptor_parameter_filename is not None:
            self.receptor_parameter_filename = str(
                toil.import_file(
                    "file://"
                    + os.path.abspath(
                        self.receptor_parameter_filename
                    )
                )
            )
        if self.receptor_coordinate_filename is not None:
            self.receptor_coordinate_filename = str(
                toil.import_file(
                    "file://"
                    + os.path.abspath(
                        self.receptor_coordinate_filename
                    )
                )
            )
        if self.complex_initial_coordinate is not None:
            self.complex_initial_coordinate = str(
                toil.import_file(
                    "file://"
                    + os.path.abspath(
                        self.complex_initial_coordinate
                    )
                )
            )
        if self.ligand_initial_coordinate is not None:
            self.ligand_initial_coordinate = str(
                toil.import_file(
                    "file://"
                    + os.path.abspath(
                        self.ligand_initial_coordinate
                    )
                ) 
            )
        if self.receptor_initial_coordinate is not None:
            self.receptor_initial_coordinate = str(
                toil.import_file(
                    "file://"
                    + os.path.abspath(
                        self.receptor_initial_coordinate
                    )
                ) 
            ) 
           
        
    
@dataclass
class NumberOfCoresPerSystem:
    complex_ncores: int 
    ligand_ncores: int
    receptor_ncores: int 
    
    @classmethod
    def from_config(cls: Type["NumberOfCoresPerSystem"], obj:dict):
        return cls(
            complex_ncores=obj["complex_ncores"],
            ligand_ncores=obj["ligand_ncores"],
            receptor_ncores=obj["receptor_ncores"]
        )
@dataclass
class AmberMasks:
    receptor_mask: str
    ligand_mask: str 
    
    @classmethod
    def from_config(cls: Type["AmberMasks"], obj:dict):
        return cls(
            receptor_mask=obj["receptor_mask"],
            ligand_mask=obj["ligand_mask"]
        )

@dataclass
class REMD:
    ngroups: int = 0
    target_temperature: float = 0.0 
    equilibration_replica_mdins: List[Union[FileID, str]] = field(default_factory=list)
    remd_mdins: List[str]  = field(default_factory=list)
    nthreads_complex: int = 0
    nthreads_receptor: int = 0
    nthreads_ligand: int = 0
    # nthreads: int = 0
    
    def  __post_init__(self):
        
        if len(self.equilibration_replica_mdins) != len(self.remd_mdins):
            raise RuntimeError(f"The size of {self.equilibration_replica_mdins} and {self.remd_mdins} do not match: {len(self.equilibration_replica_mdins)} | {len(self.remd_mdins)}")
            
                    
    @classmethod
    def from_config(cls: Type["REMD"], obj:dict):
        return cls(
            ngroups = obj["endstate_arguments"]["ngroups"],
            target_temperature = obj["endstate_arguments"]["target_temperature"],
            equilibration_replica_mdins = obj["endstate_arguments"]["equilibration_replica_mdins"],
            remd_mdins = obj["endstate_arguments"]["remd_mdins"],
            nthreads_complex = obj["endstate_arguments"]["nthreads_complex"],
            nthreads_receptor=obj["endstate_arguments"]["nthreads_receptor"],
            nthreads_ligand=obj["endstate_arguments"]["nthreads_ligand"]
            )

    def toil_import_replica_mdins(self, toil:Toil):
          for index, (equil_mdin, remd_mdin) in enumerate(
            zip(
                self.equilibration_replica_mdins,
                self.remd_mdins,
            )
        ):
            self.equilibration_replica_mdins[index] = toil.import_file("file://" + os.path.abspath(equil_mdin))  # type: ignore
            
            self.remd_mdins[index] = toil.import_file("file://" + os.path.abspath(remd_mdin))  # type: ignore

@dataclass
class EndStateMethod: 
    endstate_method_type: str 
    remd_args: REMD
    flat_bottom_restraints: Optional[List[float]] = None 
    
    def __post_init__(self):
        endstate_method_options = ["remd", "md", 0]
        if self.endstate_method_type not in endstate_method_options:
            raise NameError(f"'{self.endstate_method_type}' is not a valid endstate method. Options: {endstate_method_options}")
    
    @classmethod
    def from_config(cls: Type["EndStateMethod"], obj:dict):
        if obj["endstate_method"] == 0:
            return cls(
                endstate_method_type=obj["endstate_method"],
                remd_args = REMD(),
                flat_bottom_restraints=obj["endstate_arguments"]["flat_bottom_restraints"]
            )
        elif obj["endstate_method"].lower() == 'remd':
            return cls(
                endstate_method_type=str(obj["endstate_method"]).lower(),
                remd_args=REMD.from_config(obj=obj),
                flat_bottom_restraints=obj["endstate_arguments"]["flat_bottom_restraints"]
                )
        else:
            return cls(
                endstate_method_type=obj["endstate_method"],
                remd_args = REMD()
            )
@dataclass
class IntermidateStatesArgs: 
    exponent_conformational_forces: List[float]
    exponent_orientational_forces: List[float]
    restraint_type: int 
    igb_solvent: int 
    mdin_intermidate_config: str 
    temperature: float 
    
    guest_restraint_template: Optional[str] = None
    receptor_restraint_template: Optional[str] = None
    complex_conformational_template: Optional[str] = None
    complex_orientational_template: Optional[str] = None 
    
    guest_restraint_files: List[Union[str,FileID]] = field(default_factory=list)
    receptor_restraint_files: List[Union[str,FileID]] = field(default_factory=list)
    complex_restraint_files: List[Union[str,FileID]] = field(default_factory=list)
      
    conformational_restraints_forces: np.ndarray = field(init=False)
    orientational_restriant_forces: np.ndarray = field(init=False)
    max_conformational_restraint: float = field(init=False)
    max_orientational_restraint: float = field(init=False)
   
    
    def __post_init__(self):
        
        self.conformational_restraints_forces = np.exp2(self.exponent_conformational_forces)
        self.orientational_restriant_forces = np.exp2(self.exponent_orientational_forces)
        
        self.max_conformational_restraint = max(self.conformational_restraints_forces)
        self.max_orientational_restraint = max(self.orientational_restriant_forces)
        
        self.mdin_intermidate_config = os.path.abspath(self.mdin_intermidate_config)

        with open(self.mdin_intermidate_config) as mdin_args:
            self.mdin_intermidate_config = yaml.safe_load(mdin_args)

            
        if self.guest_restraint_template or self.receptor_restraint_template or self.complex_orientational_template:
            
            
            #self.tempdir = "mdgb/restraints"
            self.tempdir = tempfile.TemporaryDirectory()
            # if not os.path.exists('mdgb/restraints'):
            #     os.makedirs('mdgb/restraints')
            
            for con_force, orient_force in zip(self.conformational_restraints_forces, self.orientational_restriant_forces):
                self.write_ligand_restraint(conformational_force=con_force)
                self.write_receptor_restraints(conformational_force=con_force)
                self.write_complex_restraints(conformational_force=con_force, orientational_force=orient_force)
                
            
            
    @classmethod
    def from_config(cls: Type["IntermidateStatesArgs"], obj:dict):
        return cls(**obj)   

    def write_ligand_restraint(self, conformational_force):
        filename = re.sub(r"\..*", "", os.path.basename(self.guest_restraint_template))  # type: ignore
        
        with open(self.guest_restraint_template) as f:  # type: ignore
            ligand_restraints = f.readlines()

        string_template = ""
        for line in ligand_restraints:
            if 'frest' in line:
                line = line.replace('frest', str(conformational_force))
                
            string_template += line 
            
        with open(f"{self.tempdir.name}/{filename}_{conformational_force}.RST", "w") as output:
            output.write(string_template)

        
        self.guest_restraint_files.append(f"{self.tempdir.name}/{filename}_{conformational_force}.RST")      # type: ignore
    
    def write_receptor_restraints(self, conformational_force):
        filename = re.sub(r"\..*", "", os.path.basename(self.receptor_restraint_template))  # type: ignore
        
        with open(self.receptor_restraint_template) as f:  # type: ignore
            receptor_restraints = f.readlines()

        string_template = ""
        for line in receptor_restraints:
            if 'frest' in line:
                 line = line.replace('frest', str(conformational_force))
            string_template += line 
    
        
        with open(f"{self.tempdir.name}/{filename}_{conformational_force}.RST", "w") as output:
            output.write(string_template)
            
            
        self.receptor_restraint_files.append(f"{self.tempdir.name}/{filename}_{conformational_force}.RST")      # type: ignore
    
    def write_complex_restraints(self, conformational_force, orientational_force):
        
        filename = re.sub(r"\..*", "", os.path.basename(self.complex_orientational_template))  # type: ignore
        
        with open(self.complex_conformational_template) as f:  # type: ignore
            complex_conformational = f.readlines()
        
        with open(self.complex_orientational_template) as fH:  # type: ignore
            complex_orientational = fH.readlines()
        
        string_template = ""
        for line in complex_orientational:
            if 'drest' in line:
                line = line.replace('drest', str(conformational_force))
            if 'arest' in line:
                line = line.replace('arest', str(orientational_force))
            if 'trest' in line:
                line = line.replace('trest', str(orientational_force))
            if '&end' in line:
                line = line.replace('&end', "")
            
            string_template += line 
            
        for line in complex_conformational:
            if 'frest' in line:
                line = line.replace('frest', str(conformational_force))
            string_template += line 
            
        with open(f"{self.tempdir.name}/{filename}_{conformational_force}_{orientational_force}.RST", "w") as output:
            output.write(string_template) 
            
        
        self.complex_restraint_files.append(f"{self.tempdir.name}/{filename}_{conformational_force}_{orientational_force}.RST")   # type: ignore
       
    def toil_import_user_restriants(self, toil:Toil):
        """
        import restraint files into Toil job store 
        """
        for i, (guest_rest, receptor_rest, complex_rest) in enumerate(zip(self.guest_restraint_files, self.receptor_restraint_files, self.complex_restraint_files)):  # type: ignore
                    self.guest_restraint_files[i] = toil.import_file("file://" + os.path.abspath(guest_rest))  # type: ignore
                    self.receptor_restraint_files[i] = toil.import_file(("file://" + os.path.abspath(receptor_rest)))  # type: ignore
                    self.complex_restraint_files[i] = toil.import_file(("file://" + os.path.abspath(complex_rest)))  # type: ignore
        
        #self.tempdir.cleanup()
    
@dataclass
class Config:
    """Encapsulate a user specified configuration using a data class.
    
        The configuration settings will be handle through identifiers rather than strings.

    Returns:
        Config: Return an Config object with define the config properties, sub-properties, and types.
    """
    workflow: Workflow
    system_settings: SystemSettings
    endstate_files: ParameterFiles
    num_cores_per_system: NumberOfCoresPerSystem
    amber_masks: AmberMasks
    endstate_method:  EndStateMethod
    intermidate_args: IntermidateStatesArgs
    inputs: dict 
    restraints: dict 
    ignore_receptor: bool = False 
    
    def __post_init__(self):
        self._config_sanitity_check()
        
        #if endstate_method_type =0 don't run any endstate calculations 
        if self.endstate_method.endstate_method_type == 0:
            self.workflow.run_endstate_method = False 
            
            if self.endstate_files.ligand_parameter_filename == None:
                raise ValueError(f"user specified to not run an endstate simulation but did not provided ligand_parameter_filename/coordinate endstate files")
        
       
    def _config_sanitity_check(self):
        #check if the amber mask are valid 
        
        traj = pt.iterload(self.endstate_files.complex_coordinate_filename, self.endstate_files.complex_parameter_filename)
        ligand_natoms = pt.strip(traj, self.amber_masks.receptor_mask).n_atoms 
        receptor_natoms = pt.strip(traj, self.amber_masks.ligand_mask).n_atoms 
        parm = pmd.amber.AmberFormat(self.endstate_files.complex_parameter_filename)
        #check if sum of ligand & receptor atoms = complex total num of atoms 
        if traj.n_atoms != ligand_natoms + receptor_natoms:
            raise RuntimeError(f'''The sum of ligand/guest and receptor/host atoms != number of total complex atoms
                                number of ligand atoms: {ligand_natoms} + number of receptor atoms {receptor_natoms} != complex total atoms: {traj.n_atoms}
                                Please check if AMBER masks are correct ligand_mask: "{self.amber_masks.ligand_mask}" receptor_mask: "{self.amber_masks.receptor_mask}"
                                {self.endstate_files.complex_parameter_filename} residue lables are: {parm.parm_data['RESIDUE_LABEL']}''')
        
    @classmethod 
    def from_config(cls: Type["Config"], user_config:dict):
        return cls(
            workflow=Workflow.from_config(user_config),
            system_settings=SystemSettings.from_config(user_config["system_parameters"]),
            endstate_files = ParameterFiles.from_config(user_config["endstate_parameter_files"]),
            num_cores_per_system = NumberOfCoresPerSystem.from_config(user_config["number_of_cores_per_system"]),
            amber_masks=AmberMasks.from_config(user_config["AMBER_masks"]),
            endstate_method=EndStateMethod.from_config(user_config["workflow"]),     
            intermidate_args = IntermidateStatesArgs.from_config(user_config["workflow"]["intermidate_states_arguments"]),
            inputs= {},
            restraints={}
        )  
    
       
    @property 
    def complex_pytraj_trajectory(self)->pt.Trajectory:
        traj = pt.iterload(self.endstate_files.complex_coordinate_filename, self.endstate_files.complex_parameter_filename)
        return traj 
    @property 
    def ligand_pytraj_trajectory(self)->pt.Trajectory:
        return self.complex_pytraj_trajectory[self.amber_masks.ligand_mask]
    @property 
    def receptor_pytraj_trajectory(self)->pt.Trajectory:
        return self.complex_pytraj_trajectory[self.amber_masks.receptor_mask]
    
    def get_receptor_ligand_topologies(self):
        '''
        Splits the complex into the ligand and receptor individual files. 
        
        These parameters files are inputs for ENDSTATE simulation 
        '''
        self.tempdir = tempfile.TemporaryDirectory()
       
        
        #don't use strip!!! use masks ligand[mask] instead!!!
        complex_traj = pt.iterload(self.endstate_files.complex_coordinate_filename, self.endstate_files.complex_parameter_filename)
        receptor_traj = complex_traj[self.amber_masks.receptor_mask]

        #get ligand trajectory coordinate from provided complex.parm7
        ligand_traj= complex_traj[self.amber_masks.ligand_mask]
        ligand_name = self.amber_masks.ligand_mask.strip(":")
        
        ligand_filename = os.path.join(self.tempdir.name, ligand_name)
        receptor_filename = os.path.join(self.tempdir.name, f"{self.amber_masks.receptor_mask.strip(':')}_{ligand_name}")
        
        print("lignad_filename", ligand_filename)
        pt.write_parm(f"{ligand_filename}.parm7", ligand_traj.top)
        pt.write_traj(f"{ligand_filename}.ncrst", ligand_traj)
        
        self.endstate_files.ligand_parameter_filename = os.path.abspath(f"{ligand_filename}.parm7")
        self.endstate_files.ligand_coordinate_filename = os.path.abspath(f"{ligand_filename}.ncrst.1")
        
        pt.write_parm(f"{receptor_filename}.parm7",receptor_traj.top)
        pt.write_traj(f"{receptor_filename}.ncrst",receptor_traj)
        self.endstate_files.receptor_parameter_filename = os.path.abspath(f"{receptor_filename}.parm7")
        self.endstate_files.receptor_coordinate_filename = os.path.abspath(f"{receptor_filename}.ncrst.1")

        self.endstate_files._create_unique_receptor_id()
        
def workflow(job, config:Config):
    
    tempdir = job.fileStore.getLocalTempDir()
    
    job.fileStore.readGlobalFile(
                    config.endstate_files.complex_coordinate_filename, 
                    userPath=os.path.join(tempdir, os.path.basename(config.endstate_files.complex_coordinate_filename)))
    return 1
if __name__ == "__main__":
  
    import yaml
  
    options = Job.Runner.getDefaultOptions("./toilWorkflowRun")
    options.logLevel = "OFF"
    options.clean = "always"
    with open("/nas0/ayoub/CB7_restraint_workflow/CB7_config_files/mdgb_01.yaml") as fH:
        yaml_config = yaml.safe_load(fH)

    with Toil(options) as toil:
       
        config = Config.from_config(yaml_config)    
       #print(config)
        #config.endstate_files.get_inital_coordinate()
        if config.endstate_method.endstate_method_type != 0:
            config.get_receptor_ligand_topologies()
        else:
            config.endstate_files.get_inital_coordinate()
            config.intermidate_args.toil_import_user_restriants(toil=toil)
    
        config.endstate_files.toil_import_parmeters(toil=toil)
       
        print(config)
        # config.endstate_method.remd_args.toil_import_replica_mdins(toil=toil)
        # boresch_p = list(config.boresch_parameters.__dict__.values())
        
        toil.start(Job.wrapJobFn(workflow, config))
        # print(config.intermidate_args)<|MERGE_RESOLUTION|>--- conflicted
+++ resolved
@@ -2,18 +2,10 @@
 import random
 import re
 import shutil
-<<<<<<< HEAD
-=======
 import string
->>>>>>> 3642bd92
 import tempfile
 from dataclasses import dataclass, field
-<<<<<<< HEAD
-from numbers import Complex
-from optparse import Option
-=======
 from enum import unique
->>>>>>> 3642bd92
 from typing import List, Optional, Type, Union
 
 import numpy as np
@@ -30,7 +22,7 @@
     setup_workflow: bool = True
     post_treatment: bool = True 
     run_endstate_method: bool = True
-    end_state_postprocess: bool = False
+    end_state_postprocess: bool = True
     add_ligand_conformational_restraints: bool = True
     remove_GB_solvent_ligand: bool = True
     remove_ligand_charges: bool = True
@@ -129,13 +121,7 @@
         pt.check_structure(traj=complex_traj)
         
         if self.receptor_parameter_filename is not None:
-<<<<<<< HEAD
-            receptor_path = 'mdgb/structs/receptor_unique'
-            if not os.path.exists(receptor_path):
-                os.makedirs(receptor_path)
-=======
             self._create_unique_receptor_id()
->>>>>>> 3642bd92
             
             self.generate_unique_receptor_id(receptor_path)
 
