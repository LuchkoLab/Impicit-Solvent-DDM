--- conflicted
+++ resolved
@@ -149,20 +149,9 @@
         self.working_directory = os.path.abspath(self.working_directory)
         self.cache_directory_output = os.path.abspath(self.cache_directory_output)
         if self.CUDA and self.num_accelerators == 0:
-<<<<<<< HEAD
-            try:
-                from numba import cuda
-                self.num_accelerators = len(cuda.gpus)
-            except ImportError:
-                raise RuntimeError("CUDA requested but 'cuda' module not available.")
-        if self.num_accelerators > 1:
-            self.num_accelerators = 1
-            # Only use one GPU per simulation 
-=======
             # Set default to 1 GPU per job for better distribution
             self.num_accelerators = 1
 
->>>>>>> 6f8623a8
     @property
     def top_directory_path(self):
         return os.path.join(self.working_directory, self.output_directory_name)
