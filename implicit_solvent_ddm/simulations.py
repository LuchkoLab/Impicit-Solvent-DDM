--- conflicted
+++ resolved
@@ -3,98 +3,11 @@
 import shutil
 import subprocess as sp
 import sys
-<<<<<<< HEAD
 from asyncore import file_dispatcher
 from importlib.metadata import files
 from logging import setLogRecordFactory
 from string import Template
 from tempfile import tempdir
-=======
-import yaml
-import parmed as pmd 
-from string import Template 
-#local imports 
-from implicit_solvent_ddm.restraints import write_empty_restraint_file
-from implicit_solvent_ddm.restraints import write_restraint_forces
-from implicit_solvent_ddm.toil_parser import get_output_dir
-from implicit_solvent_ddm.alchemical import alter_topology_file
-from implicit_solvent_ddm.remd import copy 
-from implicit_solvent_ddm.remd import write_empty_restraint
-from implicit_solvent_ddm.IO import export_outputs
-
-def run_intermidate(job, solute_cordinate, config_args, intermidate_args):
-    
-    # job.log("this is the current job running {}".format(message))
-    # job.log(f"input mdin {input_mdin}")
-    tempDir = job.fileStore.getLocalTempDir()
-    
-    #make a global copy of topology and coordinate file 
-    solute_file = intermidate_args["topology"]
-    solute_filename = os.path.basename(solute_file)
-    solute = job.fileStore.readGlobalFile(solute_file,  userPath=os.path.join(tempDir, os.path.basename(solute_file)))
-    rst = job.fileStore.readGlobalFile(solute_cordinate[0], userPath=os.path.join(tempDir, os.path.basename(solute_cordinate[0])))
-    #read in intermidate mdin 
-    mdin_filename = job.fileStore.importFile("file://" + make_mdin_file(config_args, 
-                                                                        intermidate_args["conformational_restraint"], intermidate_args["solvent_turned_off"]))
-    mdin = job.fileStore.readGlobalFile(mdin_filename, userPath=os.path.join(tempDir, os.path.basename(mdin_filename)))
-    
-    if intermidate_args["charge_off"]:      
-        altered_solute_filename = job.fileStore.importFile("file://" + alter_topology_file(solute, rst, config_args, intermidate_args))
-        #solute = job.fileStore.readGlobalFile(charge_off_solute_filename,  userPath=os.path.join(tempDir, os.path.basename(charge_off_solute_filename)))
-        solute = job.fileStore.readGlobalFile(altered_solute_filename, userPath=os.path.join(tempDir, os.path.basename(altered_solute_filename)))
-    
-    if intermidate_args["conformational_restraint"]:
-        conformational_restraint = str(intermidate_args["conformational_restraint"]) 
-        job.log("CONFORMATIONAL TURN ON")
-        restraint_file = job.fileStore.importFile("file://" + write_restraint_forces(solute_filename, config_args["workDir"], intermidate_args["conformational_restraint"], intermidate_args["orientational_restraints"])) 
-        restraint_basename = os.path.basename(restraint_file)
-        job.log('restraint_freeze_file : ' + str(restraint_file))
-        restraint = job.fileStore.readGlobalFile(restraint_file, userPath=os.path.join(tempDir, restraint_basename))
-        #get output directory 
-        output_dir = get_output_dir(intermidate_args["topology"],intermidate_args["state_label"], config_args["workDir"])
-        job.log(f"output directory {output_dir}")
-        if intermidate_args["orientational_restraints"] != None:
-            conformational_restraint = intermidate_args["conformational_restraint"]
-            orientational_restraint = intermidate_args["orientational_restraints"]            
-            if not os.path.exists(output_dir + '/' + str(conformational_restraint) + '_' + str(orientational_restraint)):
-                output_dir = os.path.join(output_dir + '/'+ str(conformational_restraint) + '_' + str(orientational_restraint))
-                os.makedirs(output_dir)
-        else:
-        #make directory for specific conformational restraint force 
-            if not os.path.exists(f"{output_dir}/{conformational_restraint}"):
-                output_dir = os.path.join(f"{output_dir}/{conformational_restraint}")
-                os.makedirs(output_dir)
-                job.log(f"no orientaional restraints make output dir {output_dir}")
-        
-        
-    files_in_current_directory = os.listdir(tempDir)  
-    job.log(f"files before simulations {files_in_current_directory}")
-    
-    #name restart and trajectory files 
-    solu = re.sub(r"\..*","",solute_filename)
-    message = intermidate_args["message"]
-    restart_filename = f"{message}_{solu}.rst7"
-    trajectory_filename = f"{solu}.nc"
-    
-    run_args = {'solute': solute,
-                'coordinate': rst,
-                "restart_filename": restart_filename,
-                "trajectory_filename": trajectory_filename,
-                "mdin": mdin
-                }
-    submit_job(job, config_args, run_args)
- 
-    #export files 
-    restrt_file,mdcrd_file = export_outputs(job, output_dir, files_in_current_directory)
-    job.fileStore.exportFile(solute, "file://" + os.path.abspath(os.path.join(output_dir, str(os.path.basename(solute)))))
-    job.fileStore.exportFile(restraint, "file://" + os.path.abspath(os.path.join(output_dir,"restraint.RST")))
-
-    return (restrt_file,mdcrd_file)
-    
-def run_md(job, solute_file, solute_filename, solute_rst, solute_rst_filename, output_dir, argSet, message, COM=False, input_mdin=None, work_dir= None, ligand_mask = None, receptor_mask = None, conformational_restraint = None, orientational_restraint = None, solvent_turned_off=False, charge_off = False, exculsions=False):
-    """
-    Locally run AMBER library engines for molecular dynamics
->>>>>>> 70e29bc9
 
 import pytraj as pt
 from pydantic import NumberNotGeError
@@ -426,7 +339,6 @@
         final_rst7_frame = fileStore.writeGlobalFile(lastframe_rst7)
        
 
-<<<<<<< HEAD
         return (extract_target_temp_traj, final_ncrst_frame, final_rst7_frame)
         
     def run_bash(self, bash_script, fileStore):
@@ -463,20 +375,9 @@
         return os.path.abspath(f"{solu}_cpptraj_extract_{self.target_temp}K.x")
 
 def write_mdin(job, mdin_type):
-=======
-    Returns
-    -------
-    mdin: str
-        Absolute path where the MD input file was created.
-    """
-    user_inputs = arguments["parameters"]["mdin_intermidate_config"]
-    mdin_path = os.path.abspath(os.path.dirname(
-                os.path.realpath(__file__)) + "/templates/mdgb.mdin")
->>>>>>> 70e29bc9
     
     tempdir = job.fileStore.getLocalTempDir()
     
-<<<<<<< HEAD
     mdin_path = "/home/ayoub/nas0/Impicit-Solvent-DDM/implicit_solvent_ddm/templates/min.mdin"
     
     mdin_import = job.fileStore.import_file("file://" + mdin_path)
@@ -516,46 +417,4 @@
         ligand_trajs.append(toil.import_file("file://" + os.path.abspath("/nas0/ayoub/Impicit-Solvent-DDM/mdgb/remd/M01_000/remd.nc.002")))
         ligand_trajs.append(toil.import_file("file://" + os.path.abspath("/nas0/ayoub/Impicit-Solvent-DDM/mdgb/remd/M01_000/remd.nc.003")))
         print(toil.start(Job.wrapJobFn(workflow, ligand_prmtop, ligand_trajs)))   
-    
-=======
-    if turn_off_solvent: 
-        final_template = template.substitute(
-            nstlim=user_inputs["nstlim"],
-            ntx=1,
-            irest=0,
-            dt=user_inputs["dt"],
-            igb = 6,
-            saltcon = 0.0,
-            rgbmax=user_inputs["rgbmax"],
-            gbsa=user_inputs["gbsa"],
-            temp0=user_inputs["temp0"],
-            ntpr=user_inputs["ntpr"],
-            ntwx=user_inputs["ntwx"],
-            cut=user_inputs["cut"],
-            ntc= user_inputs["ntc"],
-            nmropt=1
-            )
-        
-    else:
-        final_template = template.substitute(
-            nstlim=user_inputs["nstlim"],
-            ntx=1,
-            irest=0,
-            dt=user_inputs["dt"],
-            igb =user_inputs["igb"],
-            saltcon =user_inputs["saltcon"],
-            rgbmax=user_inputs["rgbmax"],
-            gbsa=user_inputs["gbsa"],
-            temp0=user_inputs["temp0"],
-            ntpr=user_inputs["ntpr"],
-            ntwx=user_inputs["ntwx"],
-            cut=user_inputs["cut"],
-            ntc= user_inputs["ntc"],
-            nmropt=1
-            )
-
-
-    with open('mdin', "w") as output:
-        output.write(final_template)
-    return os.path.abspath('mdin')
->>>>>>> 70e29bc9
+    