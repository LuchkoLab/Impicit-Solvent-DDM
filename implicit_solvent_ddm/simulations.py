import os
import re
import shutil
import subprocess as sp
import sys
from asyncore import file_dispatcher
from importlib.metadata import files
from logging import setLogRecordFactory
from string import Template
from tempfile import tempdir
from typing import Optional, TypedDict, Union

import pytraj as pt
from pydantic import NumberNotGeError
from toil.common import Toil
from toil.job import FunctionWrappingJob, Job

from implicit_solvent_ddm.config import Config
from implicit_solvent_ddm.get_dirstruct import Dirstruct
from implicit_solvent_ddm.restraints import RestraintMaker

working_directory = os.getcwd()
import logging
import time


class Calculation(Job):
    def __init__(
        self,
        executable,
        mpi_command,
        num_cores,
        prmtop,
        incrd,
        input_file,
        restraint_file: Union[RestraintMaker, str],
        directory_args: TypedDict,
        dirstruct="dirstruct",
        inptraj=None,
    ):
        self.executable = executable
        self.mpi_command = mpi_command
        self.num_cores = num_cores
        self.prmtop = prmtop
        self.incrd = incrd
        self.input_file = input_file
        self.restraint_file = restraint_file
        self.inptraj = inptraj
        self.dirstruct = dirstruct
        self.directory_args = directory_args.copy()
        self.calc_setup = False  # This means that the setup has run successfully
        self.exec_list = [self.mpi_command]
        # self.exec_list = []
        self.read_files = {}
        self._output_directory()

    def _output_directory(self):

        dirs = Dirstruct("mdgb", self.directory_args, dirstruct=self.dirstruct)

        output_dir = os.path.join(
            working_directory, dirs.dirStruct.fromArgs(**dirs.parameters)
        )
        if not os.path.exists(output_dir):
            os.makedirs(output_dir)

        self.output_dir = output_dir
        # self._path2dict(dirs)

    def _setLogging(self):

        file_handler = logging.FileHandler(
            os.path.join(self.output_dir, "simulations.log"), mode="w"
        )
        formatter = logging.Formatter(
            "%(asctime)s~%(levelname)s~%(message)s~module:%(module)s"
        )
        file_handler.setFormatter(formatter)
        self.logger = logging.getLogger(__name__)
        self.logger.addHandler(file_handler)
        self.logger.setLevel(logging.DEBUG)

        return self.logger

    def _mdin_restraint(self, fileStore, mdin):

        # scratch_mdin = fileStore.getLocalTempFile()
        # scratch_restraint = fileStore.getLocalTempFile()

        restraint_file = shutil.copyfile(
            self.read_files["restraint_file"], "restraint.RST"
        )

        with open(mdin) as temp:
            template = Template(temp.read())
        final_template = template.substitute(restraint=restraint_file)

        with open("mdin", "w") as temp_mdin:
            temp_mdin.write(final_template)

        mdin_ID = fileStore.writeGlobalFile("mdin", cleanup=True)
        os.remove("mdin")
        return fileStore.readGlobalFile(mdin_ID)

    def export_files(self, fileStore, output_directory, parameter_files):
        restart_files = []
        traj_files = []
        for root, dirs, files in os.walk(".", topdown=False):
            for name in files:
                if name in parameter_files:
                    continue
                # output_file = fileStore.writeGlobalFile(name)
                # fileStore.export_file(output_file,"file://" + os.path.abspath(os.path.join(output_directory, os.path.basename(name))))
                if re.match(r".*\.rst7.*", name):
                    output_file = fileStore.writeGlobalFile(name, cleanup=True)
                    restart_files.append(str(output_file))
                elif re.match(r".*\.nc.*", name):
                    output_file = fileStore.writeGlobalFile(name, cleanup=True)
                    traj_files.append(str(output_file))
                else:
                    output_file = fileStore.writeGlobalFile(name, cleanup=True)
                fileStore.export_file(
                    output_file,
                    "file://"
                    + os.path.abspath(
                        os.path.join(output_directory, os.path.basename(name))
                    ),
                )
        # export parameter files
        fileStore.export_file(
            self.read_files["prmtop"],
            "file://"
            + os.path.abspath(
                os.path.join(
                    self.output_dir, os.path.basename(self.read_files["prmtop"])
                )
            ),
        )
        # export coordinate file
        if ("incrd" in self.read_files.keys()):
            fileStore.export_file(
                self.read_files["incrd"],
                "file://"
                + os.path.abspath(
                    os.path.join(
                        self.output_dir, os.path.basename(self.read_files["incrd"])
                    )
                ),
            )
        # export restraint File
        fileStore.export_file(
            self.read_files["restraint_file"],
            "file://"
            + os.path.abspath(
                os.path.join(
                    self.output_dir, os.path.basename(self.read_files["restraint_file"])
                )
            ),
        )
        # fileStore.logToMaster(f"the current trajectory files {traj_files}")
        # fileStore.logToMaster(f"the restart files: {restart_files}")

        return (restart_files, traj_files)

    def run(self, fileStore):
        """Runs the program. All command-line arguments must be set before
        calling this method. Command-line arguments should be set in setup()
        """
        # fileStore.logToMaster(f"the self.directory_args {self.directory_args}")
        # self._output_directory()
        start = time.perf_counter()
        self._setLogging()
        self.logger.info(f"{self.directory_args['runtype']}")
        self.logger.info(f"Running: {self.directory_args['runtype']}")

        # fileStore.logToMaster(f"directory args {self.directory_args}")
        # If this has not been set up yet
        # then raise a stink
        if not self.calc_setup:
            raise RuntimeError(
                "Cannot run a calculation without calling its"
                + " its setup() function!"
            )
        stdout = sys.stdout
        stderr = sys.stderr
        own_handleo = own_handlee = False
        try:
            process_stdout = open(stdout, "w")
            own_handleo = True
        except TypeError:
            process_stdout = stdout
        try:
            process_stderr = open(stderr, "w")
            own_handlee = True
        except TypeError:
            process_stderr = stderr

        files_in_current_directory = os.listdir(
            f"{os.path.dirname(self.read_files['prmtop'])}"
        )

        # fileStore.logToMaster(f"file in current directory {files_in_current_directory}")
        fileStore.logToMaster(f"exec_list : {self.exec_list}")
        self.logger.info(
            f"The files in the current working directory: {files_in_current_directory}"
        )
        self.logger.info(f"executable command {self.exec_list}")

        # amber_output = sp.Popen(self.exec_list, stdout=sp.PIPE, stderr=sp.PIPE)
        amber_output = sp.run(self.exec_list, stdout=sp.PIPE, stderr=sp.PIPE)

        amber_stdout = amber_output.stdout.decode("utf-8")
        amber_stderr = amber_output.stderr.decode("utf-8")
        # amber_stdout = amber_output.stdout.read().splitlines()
        # amber_stderr = amber_output.stderr.read().splitlines()

        self.logger.error(f"AMBER stdout: {amber_stdout}")
        self.logger.error(f"AMBER stderr: {amber_stderr}")

        fileStore.logToMaster(f"amber_stdout: {amber_stdout}")
        fileStore.logToMaster(f"amber_stderr: {amber_stderr}")

        restart_ID, trajectory_ID = self.export_files(
            fileStore, self.output_dir, files_in_current_directory
        )
        self.logger.info(
            f"Performance runtime for current simulation Run: {time.perf_counter() - start} seconds"
        )
        return (restart_ID, trajectory_ID)


class Simulation(Calculation):
    def __init__(
        self,
        executable,
        mpi_command,
        num_cores,
        prmtop,
        incrd,
        input_file,
        restraint_file: Union[RestraintMaker, str],
        directory_args,
<<<<<<< HEAD
        system_type: Optional[str]=None, 
        conformational_force=None, 
        orientational_force=None, 
=======
        conformational_force=None,
        orientational_force=None,
>>>>>>> 3642bd92
        dirstruct="dirstruct",
        inptraj=None,
        restraint_key=None,
        memory: Optional[Union[int, str]] = None,
        disk: Optional[Union[int, str]] = None,
        preemptable: Optional[Union[bool, int, str]] = None,
        unitName: Optional[str] = "",
        checkpoint: Optional[bool] = False,
        displayName: Optional[str] = "",
        descriptionClass: Optional[str] = None,
    ):
        Job.__init__(self, memory=memory, cores=num_cores, disk=disk)
        Calculation.__init__(
            self,
            executable,
            mpi_command,
            num_cores,
            prmtop,
            incrd,
            input_file,
            restraint_file,
            directory_args,
            dirstruct=dirstruct,
            inptraj=inptraj,
        )
<<<<<<< HEAD
        self.restraint_key = restraint_key 
        self.system_type = system_type
=======
        self.restraint_key = restraint_key

>>>>>>> 3642bd92
    def setup(self):
        """
        Sets up the command-line arguments. Sander requires a unique restrt file
        for the MPI version (since one is *always* written and you don't want 2
        threads fighting to write the same dumb file)
        """

        if self.num_cores == 1 or self.mpi_command == None:
            self.exec_list.pop(0)
            self.exec_list.append(re.sub(r"\..*", "", self.executable))
        else:
            self.exec_list.append("--exclusive")
            self.exec_list.extend(("-n", str(self.num_cores)))
            self.exec_list.append(self.executable)

        solu = re.sub(r"\..*", "", os.path.basename(str(self.prmtop)))
        restart_filename = f"{solu}_{self.directory_args['filename']}_restrt"
        trajector_filename = f"{solu}_{self.directory_args['filename']}_traj"
        self.exec_list.append("-O")  # overwrite flag
        self.exec_list.extend(("-i", self.read_files["mdin"]))  # input file flag
        self.exec_list.extend(("-p", self.read_files["prmtop"]))  # prmtop flag
        self.exec_list.extend(("-c", self.read_files["incrd"]))  # input coordinate flag
        self.exec_list.extend(("-r", f"{restart_filename}.rst7"))
        self.exec_list.extend(("-x", f"{trajector_filename}.nc"))
        self.exec_list.extend(("-o", "mdout"))  # output file flag
        if self.inptraj is not None:
            self.exec_list.extend(
                ("-y", self.read_files["inptraj"])
            )  # input trajectory flag

        self.calc_setup = True

    def run(self, fileStore):

        tempDir = fileStore.getLocalTempDir()
        """
        Import all command line arguments into the temporary working directory 
        """

        self.read_files["prmtop"] = fileStore.readGlobalFile(
            self.prmtop, userPath=os.path.join(tempDir, os.path.basename(self.prmtop))
        )
        self.read_files["incrd"] = fileStore.readGlobalFile(
            self.incrd, userPath=os.path.join(tempDir, os.path.basename(self.incrd))
        )
        self.read_files["input_file"] = fileStore.readGlobalFile(
            self.input_file,
            userPath=os.path.join(tempDir, os.path.basename(self.input_file)),
        )
        if self.inptraj is not None:
            self.read_files["inptraj"] = fileStore.readGlobalFile(
                self.inptraj[0],
                userPath=os.path.join(tempDir, os.path.basename(self.inptraj[0])),
            )
        if isinstance(self.restraint_file, RestraintMaker):
            # fileStore.logToMaster(f"RESTRAINT {self.restraint_file}")
            # fileStore.logToMaster(f"RESTRAINT {self.restraint_file.restraints}")
            self.read_files["restraint_file"] = fileStore.readGlobalFile(
                self.restraint_file.restraints[self.restraint_key],
                userPath=os.path.join(
                    tempDir,
                    os.path.basename(
                        self.restraint_file.restraints[self.restraint_key]
                    ),
                ),
            )
        else:
            self.read_files["restraint_file"] = fileStore.readGlobalFile(
                self.restraint_file,
                userPath=os.path.join(tempDir, os.path.basename(self.restraint_file)),
            )
        self.read_files["mdin"] = Calculation._mdin_restraint(
            self, fileStore, self.read_files["input_file"]
        )

        self.setup()

        output = Calculation.run(self, fileStore)

        return output


class REMDSimulation(Calculation):
    def __init__(
        self,
        executable,
        mpi_command,
        num_cores,
        prmtop,
        incrd,
        input_file,
        restraint_file,
        runtype,
        ngroups,
        directory_args,
        dirstruct="dirstruct",
        inptraj=None,
        memory: Optional[Union[int, str]] = None,
        disk: Optional[Union[int, str]] = None,
        preemptable: Optional[Union[bool, int, str]] = None,
        unitName: Optional[str] = "",
        checkpoint: Optional[bool] = False,
        displayName: Optional[str] = "",
        descriptionClass: Optional[str] = None,
    ):
        Job.__init__(self, memory=memory, cores=num_cores, disk=disk)
        Calculation.__init__(
            self,
            executable,
            mpi_command,
            num_cores,
            prmtop,
            incrd,
            input_file,
            restraint_file,
            directory_args,
            dirstruct=dirstruct,
            inptraj=None,
        )
        self.runtype = runtype
        self.ng = ngroups
        self.nthreads = num_cores

    def _setup(self):
        """
        Sets up the REMD calculation. All it has to do is fill in the
        necessary command-line arguments
        """

        self.exec_list.extend(("-n", str(self.num_cores)))
        self.exec_list.append(self.executable)
        self.exec_list.extend(("-ng", str(self.ng)))
        self.exec_list.extend(("-groupfile", self.read_files["groupfile"]))

        self.calc_setup = True

    def _groupfile(self, fileStore):

        scratch_file = fileStore.getLocalTempFile()
        # fileStore.logToMaster(f"self.input_file {self.input_file}")
        # create groupfile mdin
        with open(scratch_file, "w") as group:
            for count, mdin in enumerate(self.input_file):
                # fileStore.logToMaster(f"mdin for remd {mdin}")
                read_mdin = fileStore.readGlobalFile(
                    mdin, userPath=os.path.join(self.tempDir, os.path.basename(mdin))
                )
                local_mdin = Calculation._mdin_restraint(self, fileStore, read_mdin)
                # fileStore.logToMaster(f"local mdin {local_mdin}")
                solu = re.sub(r"\..*", "", os.path.basename(self.prmtop))

                if self.runtype == "equil":
                    group.write(
                        f"""-O -rem 0 -i {local_mdin} 
                    -p {self.read_files["prmtop"]} -c {self.read_files["incrd"]} 
                    -o equilibrate.mdout.{count:03} -inf equilibrate.mdinfo.{count:03}
                    -r {solu}_equilibrate.rst7.{count:03} -x {solu}_equilibrate.nc.{count:03}""".replace(
                            "\n", ""
                        )
                        + "\n"
                    )

                elif self.runtype == "remd":
                    single_coordinate = [
                        coordinate
                        for coordinate in self.incrd
                        if re.search(rf".*.rst7.{count:03}", coordinate)
                    ]
                    read_coordinate = fileStore.readGlobalFile(
                        single_coordinate[0],
                        userPath=os.path.join(
                            self.tempDir, os.path.basename(single_coordinate[0])
                        ),
                    )
                    group.write(
                        f"""-O -rem 1 -remlog rem.log
                        -i {local_mdin} -p {self.read_files["prmtop"]} 
                        -c {read_coordinate} -o remd.mdout.rep.{count:03} 
                        -r remd.rst7.{count:03} -x remd.nc.{count:03} 
                        -inf remd.mdinfo.{count:03}""".replace(
                            "\n", ""
                        )
                        + "\n"
                    )

            groupfile_ID = fileStore.writeGlobalFile(scratch_file)

        self.read_files["groupfile"] = fileStore.readGlobalFile(groupfile_ID)

    def run(self, fileStore):

        tempDir = self.tempDir
        # fileStore.logToMaster(f"self.incrd is {self.incrd}")
        # read in parameter files
        self.read_files["prmtop"] = fileStore.readGlobalFile(
            self.prmtop, userPath=os.path.join(tempDir, os.path.basename(self.prmtop))
        )
        self.read_files["restraint_file"] = fileStore.readGlobalFile(
            self.restraint_file,
            userPath=os.path.join(tempDir, os.path.basename(self.restraint_file)),
        )
        # The case in running REMD possible many equilibration restart files
        if len(self.incrd) == 1:
            self.read_files["incrd"] = fileStore.readGlobalFile(
                self.incrd[0],
                userPath=os.path.join(tempDir, os.path.basename(self.incrd[0])),
            )
        if self.inptraj is not None:
            self.read_files["inptraj"] = fileStore.readGlobalFile(
                self.inptraj,
                userPath=os.path.join(tempDir, os.path.basename(self.inptraj)),
            )

        self._groupfile(fileStore)

        self._setup()
        return Calculation.run(self, fileStore)


class ExtractTrajectories(Job):
    def __init__(self, solute_topology, trajectory_files, target_temp=0.0):
        Job.__init__(self, memory="2G", cores=1, disk="3G")
        self.solute_topology = solute_topology
        self.trajectory_files = trajectory_files
        self.target_temp = target_temp
        self.read_trajs = []

    def run(self, fileStore):
        temp_dir = fileStore.getLocalTempDir()
        self.read_solute = fileStore.readGlobalFile(
            self.solute_topology,
            userPath=os.path.join(temp_dir, os.path.basename(self.solute_topology)),
        )

        # extract target temperture in REMD trajectories
        if self.target_temp != 0.0:

            for traj_file in self.trajectory_files:
                self.read_trajs.append(
                    fileStore.readGlobalFile(
                        traj_file,
                        userPath=os.path.join(temp_dir, os.path.basename(traj_file)),
                    )
                )

            write_bash_script = fileStore.writeGlobalFile(self.bash_script)
            read_bash_script = fileStore.readGlobalFile(
                write_bash_script,
                userPath=os.path.join(temp_dir, os.path.basename(write_bash_script)),
            )
            # fileStore.logToMaster(f"read bash {read_bash_script}")
            # extract trajectories at target temperature
            # extract_target_temp_traj = self.run_bash(read_bash_script, fileStore)
            solute_traj = self.run_bash(read_bash_script, fileStore)
            read_target_traj = fileStore.readGlobalFile(
                solute_traj,
                userPath=os.path.join(temp_dir, os.path.basename(solute_traj)),
            )
        # user provided there one endstate trajectory
        else:
            read_target_traj = fileStore.readGlobalFile(
                self.trajectory_files,
                userPath=os.path.join(
                    temp_dir, os.path.basename(self.trajectory_files)
                ),
            )
            solute_traj = self.trajectory_files

        solu = re.sub(r"\..*", "", os.path.basename(self.read_solute))
        lastframe = f"{solu}_{self.target_temp}K_lastframe.ncrst"
        lastframe_rst7 = f"{solu}_{self.target_temp}K_lastframe.rst7"

        # get the last frame at the target temperature
        sp.run(
            [
                "cpptraj",
                "-p",
                self.read_solute,
                "-y",
                read_target_traj,
                "-ya",
                "lastframe",
                "-x",
                lastframe,
            ]
        )
        sp.run(
            ["cpptraj", "-p", self.read_solute, "-y", lastframe, "-x", lastframe_rst7],
            capture_output=True,
        )
        sp.run(
            ["cpptraj", "-p", self.read_solute, "-y", lastframe_rst7, "-x", lastframe],
            capture_output=True,
        )

        final_ncrst_frame = fileStore.writeGlobalFile(lastframe)
        final_rst7_frame = fileStore.writeGlobalFile(lastframe_rst7)

        output_path = os.path.join(working_directory, "mdgb/temp_extract_trajectories")
        if not os.path.exists(output_path):
            os.mkdir(output_path)

        fileStore.export_file(
            solute_traj,
            "file://"
            + os.path.abspath(os.path.join(output_path, os.path.basename(solute_traj))),
        )
        fileStore.export_file(
            final_ncrst_frame,
            "file://"
            + os.path.abspath(
                os.path.join(output_path, os.path.basename(final_ncrst_frame))
            ),
        )
        fileStore.export_file(
            final_rst7_frame,
            "file://"
            + os.path.abspath(
                os.path.join(output_path, os.path.basename(final_rst7_frame))
            ),
        )

        return (solute_traj, final_ncrst_frame, final_rst7_frame)

    def run_bash(self, bash_script, fileStore):
        current_files = os.listdir()
        output = sp.run(["bash", bash_script], capture_output=True)
        for file in os.listdir():
            if file not in current_files:
                output_file = fileStore.writeGlobalFile(file)

        return output_file

    @property
    def bash_script(self):
        # initial starting frame trajectory_name.nc.000
        initial_coordinate = list(
            filter(
                lambda coordinate: re.match(r".*\.nc.000", coordinate), self.read_trajs
            )
        )

        bash_script = os.path.abspath(
            os.path.dirname(os.path.realpath(__file__)) + "/templates/cpptraj_remd.sh"
        )
        with open(bash_script) as t:
            template = Template(t.read())

        solu = re.sub(r"\..*", "", os.path.basename(self.solute_topology))
        output_trajectory_filename = f"{solu}_{self.target_temp}K"

        final_template = template.substitute(
            solute=self.read_solute,
            trajectory=initial_coordinate[0],
            target_temperature=self.target_temp,
            temperature_traj=output_trajectory_filename,
        )
        with open(f"{solu}_cpptraj_extract_{self.target_temp}K.x", "w") as output:
            output.write(final_template)

        return os.path.abspath(f"{solu}_cpptraj_extract_{self.target_temp}K.x")


def write_mdin(job, mdin_type):

    tempdir = job.fileStore.getLocalTempDir()

    mdin_path = (
        "/home/ayoub/nas0/Impicit-Solvent-DDM/implicit_solvent_ddm/templates/min.mdin"
    )

    mdin_import = job.fileStore.import_file("file://" + mdin_path)

    return mdin_import


def write_empty_restraint(job) -> str:

    scratch_file = job.fileStore.getLocalTempFile()

    with open(scratch_file, "w") as rest:
        rest.write("")

    return job.fileStore.writeGlobalFile(scratch_file)


def workflow(job: FunctionWrappingJob, parm_file, coord_files):

    # mdin = job.addChildJobFn(write_mdin, 'min')
    # restriant_file = job.addFollowOnJobFn(write_empty_restraint)
    # return mdin.rv()
    # output = restriant_file.addFollowOn(Simulation(executable='sander', mpi_command='srun', prmtop=parm_file, incrd=coord_file,
    #                                                input_file=mdin.rv(), num_cores=1, restraint_file=restriant_file.rv(),
    #                                                directory_args={"solute": parm_file, "state_label": 5,}))
    output = job.addChild(ExtractTrajectories(parm_file, coord_files[0]))


if __name__ == "__main__":

    options = Job.Runner.getDefaultOptions("./toilWorkflowRun")
    options.logLevel = "INFO"
    options.clean = "always"
    ligand_trajs = []
    # cb7 =os.path.abspath("structs/complex/cb7-mol01.parm7")
    # traj = pt.load("inputs/M01_000_minimization.rst7", "inputs/M01_000.parm7")
    with Toil(options) as toil:
        ligand_prmtop = toil.import_file(
            "file://"
            + os.path.abspath(
                "/nas0/ayoub/Impicit-Solvent-DDM/output_directory/inputs/M01_000.parm7"
            )
        )
        ligand_trajs.append(
            toil.import_file(
                "file://"
                + os.path.abspath(
                    "/nas0/ayoub/Impicit-Solvent-DDM/success_postprocess/mdgb/remd/M01_000/remd.nc.000"
                )
            )
        )
        ligand_trajs.append(
            toil.import_file(
                "file://"
                + os.path.abspath(
                    "/nas0/ayoub/Impicit-Solvent-DDM/success_postprocess/mdgb/remd/M01_000/remd.nc.001"
                )
            )
        )
        ligand_trajs.append(
            toil.import_file(
                "file://"
                + os.path.abspath(
                    "/nas0/ayoub/Impicit-Solvent-DDM/success_postprocess/mdgb/remd/M01_000/remd.nc.002"
                )
            )
        )
        ligand_trajs.append(
            toil.import_file(
                "file://"
                + os.path.abspath(
                    "/nas0/ayoub/Impicit-Solvent-DDM/success_postprocess/mdgb/remd/M01_000/remd.nc.003"
                )
            )
        )
        print(toil.start(Job.wrapJobFn(workflow, ligand_prmtop, ligand_trajs)))<|MERGE_RESOLUTION|>--- conflicted
+++ resolved
@@ -240,14 +240,9 @@
         input_file,
         restraint_file: Union[RestraintMaker, str],
         directory_args,
-<<<<<<< HEAD
         system_type: Optional[str]=None, 
         conformational_force=None, 
         orientational_force=None, 
-=======
-        conformational_force=None,
-        orientational_force=None,
->>>>>>> 3642bd92
         dirstruct="dirstruct",
         inptraj=None,
         restraint_key=None,
@@ -273,13 +268,8 @@
             dirstruct=dirstruct,
             inptraj=inptraj,
         )
-<<<<<<< HEAD
         self.restraint_key = restraint_key 
         self.system_type = system_type
-=======
-        self.restraint_key = restraint_key
-
->>>>>>> 3642bd92
     def setup(self):
         """
         Sets up the command-line arguments. Sander requires a unique restrt file
